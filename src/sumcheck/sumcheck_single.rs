--- conflicted
+++ resolved
@@ -359,7 +359,6 @@
             combination_randomness * poly_1.evaluate_at_point(&folding_randomness)
         );
     }
-<<<<<<< HEAD
 
     #[test]
     fn test_eval_eq() {
@@ -689,6 +688,4 @@
         // Assert that computed sumcheck polynomial matches expectations
         assert_eq!(sumcheck_poly.evaluations(), &expected_evaluations);
     }
-=======
->>>>>>> 6109b03a
 }