use ark_ff::Field;
#[cfg(feature = "parallel")]
use rayon::prelude::*;
use spongefish::{
    codecs::arkworks_algebra::{FieldToUnitSerialize, UnitToField},
    ProofResult,
};
use spongefish_pow::{PoWChallenge, PowStrategy};
#[cfg(feature = "tracing")]
use tracing::{instrument, span, Level};

use super::SumcheckPolynomial;
use crate::{
    poly_utils::{coeffs::CoefficientList, evals::EvaluationsList, multilinear::MultilinearPoint},
    utils::eval_eq,
    whir::statement::Statement,
};

/// Implements the single-round sumcheck protocol for verifying a multilinear polynomial evaluation.
///
/// This struct is responsible for:
/// - Transforming a polynomial from coefficient representation into evaluation form.
/// - Constructing and evaluating weighted constraints.
/// - Computing the sumcheck polynomial, which is a quadratic polynomial in a single variable.
///
/// Given a multilinear polynomial `p(X1, ..., Xn)`, the sumcheck polynomial is computed as:
///
/// \begin{equation}
/// h(X) = \sum_b p(b, X) \cdot w(b, X)
/// \end{equation}
///
/// where:
/// - `b` ranges over evaluation points in `{0,1,2}^k` (with `k=1` in this implementation).
/// - `w(b, X)` represents generic weights applied to `p(b, X)`.
/// - The result `h(X)` is a quadratic polynomial in `X`.
///
/// The sumcheck protocol ensures that the claimed sum is correct.
#[derive(Clone, Debug)]
pub struct SumcheckSingle<F> {
    /// Evaluations of the polynomial `p(X)`.
    evaluation_of_p: EvaluationsList<F>,
    /// Evaluations of the weight polynomial used for enforcing constraints.
    weights: EvaluationsList<F>,
    /// Accumulated sum incorporating weighted constraints.
    sum: F,
}

impl<F> SumcheckSingle<F>
where
    F: Field,
{
    /// Constructs a new `SumcheckSingle` instance from polynomial coefficients.
    ///
    /// This function:
    /// - Converts `coeffs` into evaluation form.
    /// - Initializes an empty constraint table.
    /// - Applies weighted constraints if provided.
    ///
    /// The provided `Statement` encodes constraints that contribute to the final sumcheck equation.
    pub fn new(
        coeffs: CoefficientList<F>,
        statement: &Statement<F>,
        combination_randomness: F,
    ) -> Self {
        let (weights, sum) = statement.combine(combination_randomness);
        Self {
            evaluation_of_p: coeffs.into(),
            weights,
            sum,
        }
    }

    /// Returns the number of variables in the polynomial.
    pub const fn num_variables(&self) -> usize {
        self.evaluation_of_p.num_variables()
    }

    /// Computes the sumcheck polynomial `h(X)`, which is quadratic.
    ///
    /// The sumcheck polynomial is given by:
    ///
    /// \begin{equation}
    /// h(X) = \sum_b p(b, X) \cdot w(b, X)
    /// \end{equation}
    ///
    /// where:
    /// - `b` represents points in `{0,1,2}^1`.
    /// - `w(b, X)` are the generic weights applied to `p(b, X)`.
    /// - `h(X)` is a quadratic polynomial.
    #[cfg_attr(feature = "tracing", instrument(skip_all, fields(size = self.evaluation_of_p.num_evals())))]
    pub fn compute_sumcheck_polynomial(&self) -> SumcheckPolynomial<F> {
        assert!(self.num_variables() >= 1);

        #[cfg(feature = "parallel")]
        let (c0, c2) = self
            .evaluation_of_p
            .evals()
            .par_chunks_exact(2)
            .zip(self.weights.evals().par_chunks_exact(2))
            .map(|(p_at, eq_at)| {
                // Convert evaluations to coefficients for the linear fns p and eq.
                let (p_0, p_1) = (p_at[0], p_at[1] - p_at[0]);
                let (eq_0, eq_1) = (eq_at[0], eq_at[1] - eq_at[0]);

                // Now we need to add the contribution of p(x) * eq(x)
                (p_0 * eq_0, p_1 * eq_1)
            })
            .reduce(
                || (F::ZERO, F::ZERO),
                |(a0, a2), (b0, b2)| (a0 + b0, a2 + b2),
            );

        #[cfg(not(feature = "parallel"))]
        let (c0, c2) = self
            .evaluation_of_p
            .evals()
            .chunks_exact(2)
            .zip(self.weights.evals().chunks_exact(2))
            .map(|(p_at, eq_at)| {
                // Convert evaluations to coefficients for the linear fns p and eq.
                let (p_0, p_1) = (p_at[0], p_at[1] - p_at[0]);
                let (eq_0, eq_1) = (eq_at[0], eq_at[1] - eq_at[0]);

                // Now we need to add the contribution of p(x) * eq(x)
                (p_0 * eq_0, p_1 * eq_1)
            })
            .fold((F::ZERO, F::ZERO), |(a0, a2), (b0, b2)| (a0 + b0, a2 + b2));

        // Use the fact that self.sum = p(0) + p(1) = 2 * coeff_0 + coeff_1 + coeff_2
        let c1 = self.sum - c0.double() - c2;

        // Evaluate the quadratic polynomial at 0, 1, 2
        let eval_0 = c0;
        let eval_1 = c0 + c1 + c2;
        let eval_2 = eval_1 + c1 + c2 + c2.double();

        SumcheckPolynomial::new(vec![eval_0, eval_1, eval_2], 1)
    }

    /// Implements `folding_factor` rounds of the sumcheck protocol.
    ///
    /// The sumcheck protocol progressively reduces the number of variables in a multilinear
    /// polynomial. At each step, a quadratic polynomial is derived and verified.
    ///
    /// Given a polynomial \( p(X_1, \dots, X_n) \), this function iteratively applies the
    /// transformation:
    ///
    /// \begin{equation}
    /// h(X) = \sum_b p(b, X) \cdot w(b, X)
    /// \end{equation}
    ///
    /// where:
    /// - \( b \) are points in \{0,1,2\}.
    /// - \( w(b, X) \) represents generic weights applied to \( p(b, X) \).
    /// - \( h(X) \) is a quadratic polynomial in \( X \).
    ///
    /// This function:
    /// - Samples random values to progressively reduce the polynomial.
    /// - Applies proof-of-work grinding if required.
    /// - Returns the sampled folding randomness values used in each reduction step.
    #[cfg_attr(feature = "tracing", instrument(skip(self, prover_state)))]
    pub fn compute_sumcheck_polynomials<S, ProverState>(
        &mut self,
        prover_state: &mut ProverState,
        folding_factor: usize,
        pow_bits: f64,
    ) -> ProofResult<MultilinearPoint<F>>
    where
        ProverState: FieldToUnitSerialize<F> + UnitToField<F> + PoWChallenge,
        S: PowStrategy,
    {
        let mut res = Vec::with_capacity(folding_factor);

        for _ in 0..folding_factor {
            let sumcheck_poly = self.compute_sumcheck_polynomial();
            prover_state.add_scalars(sumcheck_poly.evaluations())?;
            let [folding_randomness] = prover_state.challenge_scalars()?;
            res.push(folding_randomness);

            // Do PoW if needed
            if pow_bits > 0. {
                #[cfg(feature = "tracing")]
                let _span = span!(Level::INFO, "challenge_pow", pow_bits).entered();
                prover_state.challenge_pow::<S>(pow_bits)?;
            }

            self.compress(F::ONE, &folding_randomness.into(), &sumcheck_poly);
        }

        res.reverse();
        Ok(MultilinearPoint(res))
    }

    /// Adds new weighted constraints to the polynomial.
    ///
    /// This function updates the weight evaluations and sum by incorporating new constraints.
    ///
    /// Given points `z_i`, weights `ε_i`, and evaluation values `f(z_i)`, it updates:
    ///
    /// \begin{equation}
    /// w(X) = w(X) + \sum \epsilon_i \cdot w_{z_i}(X)
    /// \end{equation}
    ///
    /// and updates the sum as:
    ///
    /// \begin{equation}
    /// S = S + \sum \epsilon_i \cdot f(z_i)
    /// \end{equation}
    ///
    /// where `w_{z_i}(X)` represents the constraint encoding at point `z_i`.
    #[cfg_attr(feature = "tracing", instrument(skip_all))]
    pub fn add_new_equality(
        &mut self,
        points: &[MultilinearPoint<F>],
        evaluations: &[F],
        combination_randomness: &[F],
    ) {
        assert_eq!(combination_randomness.len(), points.len());
        assert_eq!(combination_randomness.len(), evaluations.len());

        // Accumulate the sum while applying all constraints simultaneously
        points
            .iter()
            .zip(combination_randomness.iter().zip(evaluations.iter()))
            .for_each(|(point, (&rand, &eval))| {
                eval_eq(&point.0, self.weights.evals_mut(), rand);
                self.sum += rand * eval;
            });
    }

    /// Compresses the polynomial and weight evaluations by reducing the number of variables.
    ///
    /// Given a multilinear polynomial `p(X1, ..., Xn)`, this function eliminates `X1` using the
    /// folding randomness `r`:
    /// \begin{equation}
    ///     p'(X_2, ..., X_n) = (1 - r) \cdot p(0, X_2, ..., X_n) + r \cdot p(1, X_2, ..., X_n)
    /// \end{equation}
    ///
    /// The same transformation applies to the weights `w(X)`, and the sum is updated as:
    ///
    /// \begin{equation}
    ///     S' = \rho \cdot h(r)
    /// \end{equation}
    ///
    /// where `h(r)` is the sumcheck polynomial evaluated at `r`, and `\rho` is
    /// `combination_randomness`.
    ///
    /// # Effects
    /// - Shrinks `p(X)` and `w(X)` by half.
    /// - Fixes `X_1 = r`, reducing the dimensionality.
    /// - Updates `sum` using `sumcheck_poly`.
    #[cfg_attr(feature = "tracing", instrument(skip_all, fields(size = self.evaluation_of_p.num_evals())))]
    pub fn compress(
        &mut self,
        combination_randomness: F,
        folding_randomness: &MultilinearPoint<F>,
        sumcheck_poly: &SumcheckPolynomial<F>,
    ) {
        assert_eq!(folding_randomness.num_variables(), 1);
        assert!(self.num_variables() >= 1);

        let randomness = folding_randomness.0[0];

        let fold_chunk = |slice: &[F]| -> F { (slice[1] - slice[0]) * randomness + slice[0] };

        #[cfg(feature = "parallel")]
        let (evaluations_of_p, evaluations_of_eq) = {
            // Threshold below which sequential computation is faster
            //
            // This was chosen based on experiments with the `compress` function.
            // It is possible that the threshold can be tuned further.
            const PARALLEL_THRESHOLD: usize = 4096;

            if self.evaluation_of_p.evals().len() >= PARALLEL_THRESHOLD
                && self.weights.evals().len() >= PARALLEL_THRESHOLD
            {
                rayon::join(
                    || {
                        self.evaluation_of_p
                            .evals()
                            .par_chunks_exact(2)
                            .map(fold_chunk)
                            .collect()
                    },
                    || {
                        self.weights
                            .evals()
                            .par_chunks_exact(2)
                            .map(fold_chunk)
                            .collect()
                    },
                )
            } else {
                (
                    self.evaluation_of_p
                        .evals()
                        .chunks_exact(2)
                        .map(fold_chunk)
                        .collect(),
                    self.weights
                        .evals()
                        .chunks_exact(2)
                        .map(fold_chunk)
                        .collect(),
                )
            }
        };

        #[cfg(not(feature = "parallel"))]
        let (evaluations_of_p, evaluations_of_eq) = (
            self.evaluation_of_p
                .evals()
                .chunks_exact(2)
                .map(fold_chunk)
                .collect(),
            self.weights
                .evals()
                .chunks_exact(2)
                .map(fold_chunk)
                .collect(),
        );

        // Update internal state
        self.evaluation_of_p = EvaluationsList::new(evaluations_of_p);
        self.weights = EvaluationsList::new(evaluations_of_eq);
        self.sum = combination_randomness * sumcheck_poly.evaluate_at_point(folding_randomness);
    }
}

#[cfg(test)]
mod tests {
    use core::slice;

    use ark_ff::AdditiveGroup;
    use spongefish::{
        codecs::arkworks_algebra::FieldDomainSeparator, DefaultHash, DomainSeparator,
    };
    use spongefish_pow::{blake3::Blake3PoW, PoWDomainSeparator};

    use super::*;
    use crate::{
        crypto::fields::Field64 as F,
        poly_utils::{
            coeffs::CoefficientList, lagrange_iterator::LagrangePolynomialIterator,
            multilinear::MultilinearPoint,
        },
        whir::statement::Weights,
    };

    #[test]
    fn test_sumcheck_folding_factor_1() {
        let eval_point = MultilinearPoint(vec![F::from(10), F::from(11)]);
        let polynomial =
            CoefficientList::new(vec![F::from(1), F::from(5), F::from(10), F::from(14)]);

        let claimed_value = polynomial.evaluate(&eval_point);

        let eval = polynomial.evaluate(&eval_point);
        let mut statement = Statement::new(eval_point.num_variables());
        let weights = Weights::evaluation(eval_point);
        statement.add_constraint(weights, eval);

        let mut prover = SumcheckSingle::new(polynomial, &statement, F::from(1));

        let poly_1 = prover.compute_sumcheck_polynomial();

        // First, check that is sums to the right value over the hypercube
        assert_eq!(poly_1.sum_over_boolean_hypercube(), claimed_value);

        let combination_randomness = F::from(100_101);
        let folding_randomness = MultilinearPoint(vec![F::from(4999)]);

        prover.compress(combination_randomness, &folding_randomness, &poly_1);

        let poly_2 = prover.compute_sumcheck_polynomial();

        assert_eq!(
            poly_2.sum_over_boolean_hypercube(),
            combination_randomness * poly_1.evaluate_at_point(&folding_randomness)
        );
    }

    #[test]
    fn test_sumcheck_weighted_folding_factor_1() {
        let eval_point = MultilinearPoint(vec![F::from(10), F::from(11)]);
        let polynomial =
            CoefficientList::new(vec![F::from(1), F::from(5), F::from(10), F::from(14)]);

        let claimed_value = polynomial.evaluate(&eval_point);

        let eval = polynomial.evaluate(&eval_point);

        let mut statement = Statement::new(eval_point.num_variables());
        let weights = Weights::evaluation(eval_point);
        statement.add_constraint(weights, eval);

        let mut prover = SumcheckSingle::new(polynomial, &statement, F::from(1));

        let poly_1 = prover.compute_sumcheck_polynomial();
        // First, check that is sums to the right value over the hypercube
        assert_eq!(poly_1.sum_over_boolean_hypercube(), claimed_value);

        let combination_randomness = F::from(100_101);
        let folding_randomness = MultilinearPoint(vec![F::from(4999)]);

        prover.compress(combination_randomness, &folding_randomness, &poly_1);

        let poly_2 = prover.compute_sumcheck_polynomial();

        assert_eq!(
            poly_2.sum_over_boolean_hypercube(),
            combination_randomness * poly_1.evaluate_at_point(&folding_randomness)
        );
    }

    #[test]
    fn test_eval_eq() {
        let eval = vec![F::from(3), F::from(5)];
        let mut out = vec![F::ZERO; 4];
        eval_eq(&eval, &mut out, F::ONE);

        let point = MultilinearPoint(eval);
        let mut expected = vec![F::ZERO; 4];
        for (prefix, lag) in LagrangePolynomialIterator::from(&point) {
            expected[prefix.0] = lag;
        }

        assert_eq!(&out, &expected);
    }

    #[test]
    fn test_sumcheck_single_initialization() {
        // Polynomial with 2 variables: f(X1, X2) = 1 + 2*X1 + 3*X2 + 4*X1*X2
        let c1 = F::from(1);
        let c2 = F::from(2);
        let c3 = F::from(3);
        let c4 = F::from(4);

        let coeffs = CoefficientList::new(vec![c1, c2, c3, c4]);
        let statement = Statement::new(2);

        let prover = SumcheckSingle::new(coeffs, &statement, F::ONE);

        // Expected evaluation table after wavelet transform
        let expected_evaluation_of_p = vec![c1, c1 + c2, c1 + c3, c1 + c2 + c3 + c4];

        assert_eq!(prover.evaluation_of_p.evals(), &expected_evaluation_of_p);
        assert_eq!(prover.weights.evals(), &vec![F::ZERO; 4]);
        assert_eq!(prover.sum, F::ZERO);
        assert_eq!(prover.num_variables(), 2);
    }

    #[test]
    fn test_sumcheck_single_one_variable() {
        // Polynomial with 1 variable: f(X1) = 1 + 3*X1
        let c1 = F::from(1);
        let c2 = F::from(3);

        // Convert the polynomial into coefficient form
        let coeffs = CoefficientList::new(vec![c1, c2]);

        // Create an empty statement (no equality constraints)
        let statement = Statement::new(1);

        // Instantiate the Sumcheck prover
        let prover = SumcheckSingle::new(coeffs, &statement, F::ONE);

        // Expected evaluations of the polynomial in evaluation form
        let expected_evaluation_of_p = vec![c1, c1 + c2];

        assert_eq!(prover.evaluation_of_p.evals(), &expected_evaluation_of_p);
        assert_eq!(prover.weights.evals(), &vec![F::ZERO; 2]);
        assert_eq!(prover.sum, F::ZERO);
        assert_eq!(prover.num_variables(), 1);
    }

    #[test]
    fn test_sumcheck_single_three_variables() {
        // Polynomial with 3 variables:
        // f(X1, X2, X3) = 1 + 2*X1 + 3*X2 + 4*X1*X2 + 5*X3 + 6*X1*X3 + 7*X2*X3 + 8*X1*X2*X3
        let c1 = F::from(1);
        let c2 = F::from(2);
        let c3 = F::from(3);
        let c4 = F::from(4);
        let c5 = F::from(5);
        let c6 = F::from(6);
        let c7 = F::from(7);
        let c8 = F::from(8);

        // Convert the polynomial into coefficient form
        let coeffs = CoefficientList::new(vec![c1, c2, c3, c4, c5, c6, c7, c8]);

        // Create an empty statement (no equality constraints)
        let statement = Statement::new(3);

        // Instantiate the Sumcheck prover
        let prover = SumcheckSingle::new(coeffs, &statement, F::ONE);

        // Expected evaluations of the polynomial in evaluation form
        let expected_evaluation_of_p = vec![
            c1,
            c1 + c2,
            c1 + c3,
            c1 + c2 + c3 + c4,
            c1 + c5,
            c1 + c2 + c5 + c6,
            c1 + c3 + c5 + c7,
            c1 + c2 + c3 + c4 + c5 + c6 + c7 + c8,
        ];

        assert_eq!(prover.evaluation_of_p.evals(), &expected_evaluation_of_p);
        assert_eq!(prover.weights.evals(), &vec![F::ZERO; 8]);
        assert_eq!(prover.sum, F::ZERO);
        assert_eq!(prover.num_variables(), 3);
    }

    #[test]
    fn test_sumcheck_single_with_equality_constraints() {
        // Define a polynomial with 2 variables:
        // f(X1, X2) = 1 + 2*X1 + 3*X2 + 4*X1*X2
        let c1 = F::from(1);
        let c2 = F::from(2);
        let c3 = F::from(3);
        let c4 = F::from(4);

        // Convert the polynomial into coefficient form
        let coeffs = CoefficientList::new(vec![c1, c2, c3, c4]);

        // Create a statement and introduce an equality constraint at (X1, X2) = (1,0)
        let mut statement = Statement::new(2);
        let point = MultilinearPoint(vec![F::ONE, F::ZERO]);
        let weights = Weights::evaluation(point);
        let eval = F::from(5);
        statement.add_constraint(weights, eval);

        // Instantiate the Sumcheck prover
        let prover = SumcheckSingle::new(coeffs, &statement, F::ONE);

        // Expected sum update: sum = 5
        assert_eq!(prover.sum, eval);

        // Expected evaluation table after wavelet transform
        let expected_evaluation_of_p = vec![c1, c1 + c2, c1 + c3, c1 + c2 + c3 + c4];
        assert_eq!(prover.evaluation_of_p.evals(), &expected_evaluation_of_p);
        assert_eq!(prover.num_variables(), 2);
    }

    #[test]
    fn test_sumcheck_single_multiple_constraints() {
        // Define a polynomial with 3 variables:
        // f(X1, X2, X3) = c1 + c2*X1 + c3*X2 + c4*X3 + c5*X1*X2 + c6*X1*X3 + c7*X2*X3 + c8*X1*X2*X3
        let c1 = F::from(1);
        let c2 = F::from(2);
        let c3 = F::from(3);
        let c4 = F::from(4);
        let c5 = F::from(5);
        let c6 = F::from(6);
        let c7 = F::from(7);
        let c8 = F::from(8);

        // Convert the polynomial into coefficient form
        let coeffs = CoefficientList::new(vec![c1, c2, c3, c4, c5, c6, c7, c8]);

        // Create a statement and introduce multiple equality constraints
        let mut statement = Statement::new(3);

        // Constraints: (X1, X2, X3) = (1,0,1) with weight 2, (0,1,0) with weight 3
        let point1 = MultilinearPoint(vec![F::ONE, F::ZERO, F::ONE]);
        let point2 = MultilinearPoint(vec![F::ZERO, F::ONE, F::ZERO]);

        let weights1 = Weights::evaluation(point1);
        let weights2 = Weights::evaluation(point2);

        let eval1 = F::from(5);
        let eval2 = F::from(4);

        statement.add_constraint(weights1, eval1);
        statement.add_constraint(weights2, eval2);

        // Instantiate the Sumcheck prover
        let prover = SumcheckSingle::new(coeffs, &statement, F::ONE);

        // Expected sum update: sum = (5) + (4)
        let expected_sum = eval1 + eval2;
        assert_eq!(prover.sum, expected_sum);
    }

    #[test]
    fn test_compute_sumcheck_polynomial_basic() {
        // Polynomial with 2 variables: f(X1, X2) = c1 + c2*X1 + c3*X2 + c4*X1*X2
        let c1 = F::from(1);
        let c2 = F::from(2);
        let c3 = F::from(3);
        let c4 = F::from(4);

        // Convert the polynomial into coefficient form
        let coeffs = CoefficientList::new(vec![c1, c2, c3, c4]);

        // Create an empty statement (no constraints)
        let statement = Statement::new(2);

        // Instantiate the Sumcheck prover
        let prover = SumcheckSingle::new(coeffs, &statement, F::ONE);
        let sumcheck_poly = prover.compute_sumcheck_polynomial();

        // Since no equality constraints, sumcheck_poly should be **zero**
        let expected_evaluations = vec![F::ZERO; 3];
        assert_eq!(sumcheck_poly.evaluations(), &expected_evaluations);
    }

    #[test]
    fn test_compute_sumcheck_polynomial_with_equality_constraints() {
        // Define a multilinear polynomial with two variables:
        // f(X1, X2) = c1 + c2*X1 + c3*X2 + c4*X1*X2
        // This polynomial is represented in coefficient form.
        let c1 = F::from(1);
        let c2 = F::from(2);
        let c3 = F::from(3);
        let c4 = F::from(4);

        // Convert the polynomial into coefficient list representation
        let coeffs = CoefficientList::new(vec![c1, c2, c3, c4]);

        // Create a statement and introduce an equality constraint at (X1, X2) = (1,0)
        // The constraint enforces that f(1,0) must evaluate to 5 with weight 2.
        let mut statement = Statement::new(2);
        let point = MultilinearPoint(vec![F::ONE, F::ZERO]);
        let weights = Weights::evaluation(point);
        let eval = F::from(5);
        statement.add_constraint(weights, eval);

        // Instantiate the Sumcheck prover with the polynomial and equality constraints
        let prover = SumcheckSingle::new(coeffs, &statement, F::ONE);
        let sumcheck_poly = prover.compute_sumcheck_polynomial();

        // The constraint directly contributes to the sum, hence sum = 5
        assert_eq!(prover.sum, eval);

        // Compute the polynomial evaluations at the four possible binary inputs
        let ep_00 = c1; // f(0,0) = c1
        let ep_01 = c1 + c2; // f(0,1) = c1 + c2
        let ep_10 = c1 + c3; // f(1,0) = c1 + c3
        let ep_11 = c1 + c3 + c2 + c4; // f(1,1) = c1 + c3 + c2 + c4

        // Compute the evaluations of the equality constraint polynomial at each binary input
        // Given that the constraint is at (1,0) with weight 2, the equality function is:
        //
        // \begin{equation}
        // eq(X1, X2) = 2 * (X1 - 1) * (X2 - 0)
        // \end{equation}
        let f_00 = F::ZERO; // eq(0,0) = 0
        let f_01 = F::ZERO; // eq(0,1) = 0
        let f_10 = F::ONE; // eq(1,0) = 1
        let f_11 = F::ZERO; // eq(1,1) = 0

        // Compute the coefficients of the sumcheck polynomial S(X)
        let e0 = ep_00 * f_00 + ep_10 * f_10; // Constant term (X = 0)
        let e2 = (ep_01 - ep_00) * (f_01 - f_00) + (ep_11 - ep_10) * (f_11 - f_10); // Quadratic coefficient
        let e1 = prover.sum - e0.double() - e2; // Middle coefficient using sum rule

        // Compute the evaluations of the sumcheck polynomial at X ∈ {0,1,2}
        let eval_0 = e0;
        let eval_1 = e0 + e1 + e2;
        let eval_2 = eval_1 + e1 + e2 + e2.double();
        let expected_evaluations = vec![eval_0, eval_1, eval_2];

        // Ensure that the computed sumcheck polynomial matches expectations
        assert_eq!(sumcheck_poly.evaluations(), &expected_evaluations);
    }

    #[test]
    fn test_compute_sumcheck_polynomial_with_equality_constraints_3vars() {
        // Define a multilinear polynomial with three variables:
        // f(X1, X2, X3) = c1 + c2*X1 + c3*X2 + c4*X3 + c5*X1*X2 + c6*X1*X3 + c7*X2*X3 + c8*X1*X2*X3
        let c1 = F::from(1);
        let c2 = F::from(2);
        let c3 = F::from(3);
        let c4 = F::from(4);
        let c5 = F::from(5);
        let c6 = F::from(6);
        let c7 = F::from(7);
        let c8 = F::from(8);

        // Convert the polynomial into coefficient form
        let coeffs = CoefficientList::new(vec![c1, c2, c3, c4, c5, c6, c7, c8]);

        // Create a statement and introduce an equality constraint at (X1, X2, X3) = (1,0,1)
        let mut statement = Statement::new(3);
        let point = MultilinearPoint(vec![F::ONE, F::ZERO, F::ONE]);
        let weights = Weights::evaluation(point);
        let eval = F::from(5);
        statement.add_constraint(weights, eval);

        // Instantiate the Sumcheck prover with the polynomial and equality constraints
        let prover = SumcheckSingle::new(coeffs, &statement, F::ONE);
        let sumcheck_poly = prover.compute_sumcheck_polynomial();

        // Expected sum update: sum = 5
        assert_eq!(prover.sum, eval);

        // Compute polynomial evaluations at the eight possible binary inputs
        let ep_000 = c1; // f(0,0,0)
        let ep_001 = c1 + c2; // f(0,0,1)
        let ep_010 = c1 + c3; // f(0,1,0)
        let ep_011 = c1 + c2 + c3 + c4; // f(0,1,1)
        let ep_100 = c1 + c5; // f(1,0,0)
        let ep_101 = c1 + c2 + c5 + c6; // f(1,0,1)
        let ep_110 = c1 + c3 + c5 + c7; // f(1,1,0)
        let ep_111 = c1 + c2 + c3 + c4 + c5 + c6 + c7 + c8; // f(1,1,1)

        // Compute the evaluations of the equality constraint polynomial at each binary input
        // Given that the constraint is at (1,0,1) with weight 2, the equality function is:
        //
        // \begin{equation}
        // eq(X1, X2, X3) = 2 * (X1 - 1) * (X2 - 0) * (X3 - 1)
        // \end{equation}
        let f_000 = F::ZERO; // eq(0,0,0) = 0
        let f_001 = F::ZERO; // eq(0,0,1) = 0
        let f_010 = F::ZERO; // eq(0,1,0) = 0
        let f_011 = F::ZERO; // eq(0,1,1) = 0
        let f_100 = F::ZERO; // eq(1,0,0) = 0
        let f_101 = F::ONE; // eq(1,0,1) = 1
        let f_110 = F::ZERO; // eq(1,1,0) = 0
        let f_111 = F::ZERO; // eq(1,1,1) = 0

        // Compute the coefficients of the sumcheck polynomial S(X)
        let e0 = ep_000 * f_000 + ep_010 * f_010 + ep_100 * f_100 + ep_110 * f_110; // Contribution at X = 0
        let e2 = (ep_001 - ep_000) * (f_001 - f_000)
            + (ep_011 - ep_010) * (f_011 - f_010)
            + (ep_101 - ep_100) * (f_101 - f_100)
            + (ep_111 - ep_110) * (f_111 - f_110); // Quadratic coefficient
        let e1 = prover.sum - e0.double() - e2; // Middle coefficient using sum rule

        // Compute sumcheck polynomial evaluations at {0,1,2}
        let eval_0 = e0;
        let eval_1 = e0 + e1 + e2;
        let eval_2 = eval_1 + e1 + e2 + e2.double();
        let expected_evaluations = vec![eval_0, eval_1, eval_2];

        // Assert that computed sumcheck polynomial matches expectations
        assert_eq!(sumcheck_poly.evaluations(), &expected_evaluations);
    }

    #[test]
    fn test_add_new_equality_single_constraint() {
        // Polynomial with 2 variables:
        // f(X1, X2) = c1 + c2*X1 + c3*X2 + c4*X1*X2
        let c1 = F::from(1);
        let c2 = F::from(2);
        let c3 = F::from(3);
        let c4 = F::from(4);
        let coeffs = CoefficientList::new(vec![c1, c2, c3, c4]);

        // Create an empty statement (no constraints initially)
        let statement = Statement::new(2);

        // Instantiate the Sumcheck prover
        let mut prover = SumcheckSingle::new(coeffs, &statement, F::ONE);

        // Add a single constraint at (X1, X2) = (1,0) with weight 2
        let point = MultilinearPoint(vec![F::ONE, F::ZERO]);
        let weight = F::from(2);

        // Compute f(1,0) **without simplifications**
        //
        // f(1,0) = c1 + c2*X1 + c3*X2 + c4*X1*X2
        //        = c1 + c2*(1) + c3*(0) + c4*(1)*(0)
        let eval = c1 + c2 * F::ONE + c3 * F::ZERO + c4 * F::ONE * F::ZERO;

<<<<<<< HEAD
        prover.add_new_equality(slice::from_ref(&point), &[eval], &[weight]);
=======
        prover.add_new_equality(std::slice::from_ref(&point), &[eval], &[weight]);
>>>>>>> 2bc451ca

        // Compute expected sum explicitly:
        //
        // sum = weight * eval
        //     = (2 * (c1 + c2*(1) + c3*(0) + c4*(1)*(0)))
        //
        let expected_sum = weight * eval;
        assert_eq!(prover.sum, expected_sum);

        // Compute the expected weight updates:
        // The equality function at point (X1, X2) = (1,0) updates the weights.
        let mut expected_weights = vec![F::ZERO; 4];
        eval_eq(&point.0, &mut expected_weights, weight);

        assert_eq!(prover.weights.evals(), &expected_weights);
    }

    #[test]
    fn test_add_new_equality_multiple_constraints() {
        // Polynomial with 3 variables:
        // f(X1, X2, X3) = c1 + c2*X1 + c3*X2 + c4*X1*X2 + c5*X3 + c6*X1*X3 + c7*X2*X3 + c8*X1*X2*X3
        let c1 = F::from(1);
        let c2 = F::from(2);
        let c3 = F::from(3);
        let c4 = F::from(4);
        let c5 = F::from(5);
        let c6 = F::from(6);
        let c7 = F::from(7);
        let c8 = F::from(8);
        let coeffs = CoefficientList::new(vec![c1, c2, c3, c4, c5, c6, c7, c8]);

        // Create an empty statement (no constraints initially)
        let statement = Statement::new(3);

        // Instantiate the Sumcheck prover
        let mut prover = SumcheckSingle::new(coeffs, &statement, F::ONE);

        // Add constraints at (X1, X2, X3) = (1,0,1) with weight 2 and (0,1,0) with weight 3
        let point1 = MultilinearPoint(vec![F::ONE, F::ZERO, F::ONE]);
        let point2 = MultilinearPoint(vec![F::ZERO, F::ONE, F::ZERO]);

        let weight1 = F::from(2);
        let weight2 = F::from(3);

        // Compute f(1,0,1) using the polynomial definition:
        //
        // f(1,0,1) = c1 + c2*X1 + c3*X2 + c4*X1*X2 + c5*X3 + c6*X1*X3 + c7*X2*X3 + c8*X1*X2*X3
        //          = c1 + c2*(1) + c3*(0) + c4*(1)*(0) + c5*(1) + c6*(1)*(1) + c7*(0)*(1) +
        // c8*(1)*(0)*(1)
        let eval1 = c1
            + c2 * F::ONE
            + c3 * F::ZERO
            + c4 * F::ONE * F::ZERO
            + c5 * F::ONE
            + c6 * F::ONE * F::ONE
            + c7 * F::ZERO * F::ONE
            + c8 * F::ONE * F::ZERO * F::ONE;

        // Compute f(0,1,0) using the polynomial definition:
        //
        // f(0,1,0) = c1 + c2*X1 + c3*X2 + c4*X1*X2 + c5*X3 + c6*X1*X3 + c7*X2*X3 + c8*X1*X2*X3
        //          = c1 + c2*(0) + c3*(1) + c4*(0)*(1) + c5*(0) + c6*(0)*(0) + c7*(1)*(0) +
        // c8*(0)*(1)*(0)
        let eval2 = c1
            + c2 * F::ZERO
            + c3 * F::ONE
            + c4 * F::ZERO * F::ONE
            + c5 * F::ZERO
            + c6 * F::ZERO * F::ZERO
            + c7 * F::ONE * F::ZERO
            + c8 * F::ZERO * F::ONE * F::ZERO;

        prover.add_new_equality(
            &[point1.clone(), point2.clone()],
            &[eval1, eval2],
            &[weight1, weight2],
        );

        // Compute the expected sum manually:
        //
        // sum = (weight1 * eval1) + (weight2 * eval2)
        let expected_sum = weight1 * eval1 + weight2 * eval2;
        assert_eq!(prover.sum, expected_sum);

        // Expected weight updates
        let mut expected_weights = vec![F::ZERO; 8];
        eval_eq(&point1.0, &mut expected_weights, weight1);
        eval_eq(&point2.0, &mut expected_weights, weight2);

        assert_eq!(prover.weights.evals(), &expected_weights);
    }

    #[test]
    fn test_add_new_equality_with_zero_weight() {
        let c1 = F::from(1);
        let c2 = F::from(2);
        let coeffs = CoefficientList::new(vec![c1, c2]);

        let statement = Statement::new(1);
        let mut prover = SumcheckSingle::new(coeffs, &statement, F::ONE);

        let point = MultilinearPoint(vec![F::ONE]);
        let weight = F::ZERO;
        let eval = F::from(5);

        prover.add_new_equality(&[point], &[eval], &[weight]);

        // The sum should remain unchanged since the weight is zero
        assert_eq!(prover.sum, F::ZERO);

        // The weights should remain unchanged
        let expected_weights = vec![F::ZERO; 2];
        assert_eq!(prover.weights.evals(), &expected_weights);
    }

    #[test]
    fn test_compress_basic() {
        // Polynomial with 2 variables:
        // f(X1, X2) = c1 + c2*X1 + c3*X2 + c4*X1*X2
        let c1 = F::from(1);
        let c2 = F::from(2);
        let c3 = F::from(3);
        let c4 = F::from(4);
        let coeffs = CoefficientList::new(vec![c1, c2, c3, c4]);

        // Create an empty statement (no constraints initially)
        let statement = Statement::new(2);

        // Instantiate the Sumcheck prover
        let mut prover = SumcheckSingle::new(coeffs, &statement, F::ONE);

        // Define random values for compression
        let combination_randomness = F::from(3);
        let folding_randomness = MultilinearPoint(vec![F::from(2)]);

        // Compute sumcheck polynomial manually:
        let sumcheck_poly = prover.compute_sumcheck_polynomial();

        // Apply compression
        prover.compress(combination_randomness, &folding_randomness, &sumcheck_poly);

        // Compute expected evaluations after compression
        //
        // Compression follows the formula:
        //
        // p'(X2) = (p(X1=1, X2) - p(X1=0, X2)) * r + p(X1=0, X2)
        //
        // where r = folding_randomness
        let r = folding_randomness.0[0];

        let eval_00 = c1; // f(0,0) = c1
        let eval_01 = c1 + c3; // f(0,1) = c1 + c3
        let eval_10 = c1 + c2; // f(1,0) = c1 + c2
        let eval_11 = c1 + c2 + c3 + c4; // f(1,1) = c1 + c2 + c3 + c4

        // Compute new evaluations after compression:
        let compressed_eval_0 = (eval_10 - eval_00) * r + eval_00;
        let compressed_eval_1 = (eval_11 - eval_01) * r + eval_01;

        let expected_compressed_evaluations = vec![compressed_eval_0, compressed_eval_1];

        assert_eq!(
            prover.evaluation_of_p.evals(),
            &expected_compressed_evaluations
        );

        // Compute the expected sum update:
        //
        // sum' = combination_randomness * sumcheck_poly.evaluate_at_point(folding_randomness)
        let expected_sum =
            combination_randomness * sumcheck_poly.evaluate_at_point(&folding_randomness);
        assert_eq!(prover.sum, expected_sum);

        // Check weights after compression
        let weight_0 = prover.weights.evals()[0]; // w(X1=0, X2=0)
        let weight_1 = prover.weights.evals()[1]; // w(X1=0, X2=1)

        // Compute compressed weights
        let compressed_weight_0 = weight_0; // No change as X1=0 remains
        let compressed_weight_1 = weight_1; // No change as X1=0 remains

        // The expected compressed weights after applying the transformation
        let expected_compressed_weights = vec![compressed_weight_0, compressed_weight_1];

        assert_eq!(prover.weights.evals(), &expected_compressed_weights);
    }

    #[test]
    fn test_compress_three_variables() {
        // Polynomial with 3 variables:
        // f(X1, X2, X3) = c1 + c2*X1 + c3*X2 + c4*X1*X2 + c5*X3 + c6*X1*X3 + c7*X2*X3 + c8*X1*X2*X3
        let c1 = F::from(1);
        let c2 = F::from(2);
        let c3 = F::from(3);
        let c4 = F::from(4);
        let c5 = F::from(5);
        let c6 = F::from(6);
        let c7 = F::from(7);
        let c8 = F::from(8);
        let coeffs = CoefficientList::new(vec![c1, c2, c3, c4, c5, c6, c7, c8]);

        // Create an empty statement (no constraints initially)
        let statement = Statement::new(3);

        // Instantiate the Sumcheck prover
        let mut prover = SumcheckSingle::new(coeffs, &statement, F::ONE);

        // Define random values for compression
        let combination_randomness = F::from(2);
        let folding_randomness = MultilinearPoint(vec![F::from(3)]);

        // Compute sumcheck polynomial manually:
        let sumcheck_poly = prover.compute_sumcheck_polynomial();

        // Apply compression
        prover.compress(combination_randomness, &folding_randomness, &sumcheck_poly);

        // Compute expected evaluations after compression
        //
        // Compression formula:
        //
        // p'(X2, X3) = (p(X1=1, X2, X3) - p(X1=0, X2, X3)) * r + p(X1=0, X2, X3)
        //
        // where r = folding_randomness
        let r = folding_randomness.0[0];

        let eval_000 = c1;
        let eval_001 = c1 + c5;
        let eval_010 = c1 + c3;
        let eval_011 = c1 + c3 + c5 + c7;
        let eval_100 = c1 + c2;
        let eval_101 = c1 + c2 + c5 + c6;
        let eval_110 = c1 + c2 + c3 + c4;
        let eval_111 = c1 + c2 + c3 + c4 + c5 + c6 + c7 + c8;

        // Compute compressed evaluations
        let compressed_eval_00 = (eval_100 - eval_000) * r + eval_000;
        let compressed_eval_01 = (eval_101 - eval_001) * r + eval_001;
        let compressed_eval_10 = (eval_110 - eval_010) * r + eval_010;
        let compressed_eval_11 = (eval_111 - eval_011) * r + eval_011;

        let expected_compressed_evaluations = vec![
            compressed_eval_00,
            compressed_eval_10,
            compressed_eval_01,
            compressed_eval_11,
        ];

        assert_eq!(
            prover.evaluation_of_p.evals(),
            &expected_compressed_evaluations
        );

        // Compute the expected sum update:
        let expected_sum =
            combination_randomness * sumcheck_poly.evaluate_at_point(&folding_randomness);
        assert_eq!(prover.sum, expected_sum);

        // Check weights after compression
        //
        // Compression formula:
        //
        // w'(X2, X3) = (w(X1=1, X2, X3) - w(X1=0, X2, X3)) * r + w(X1=0, X2, X3)
        //
        let r = folding_randomness.0[0];

        let weight_00 = prover.weights.evals()[0];
        let weight_01 = prover.weights.evals()[1];
        let weight_10 = prover.weights.evals()[2];
        let weight_11 = prover.weights.evals()[3];

        // Apply the same compression rule
        let compressed_weight_00 = (weight_10 - weight_00) * r + weight_00;
        let compressed_weight_01 = (weight_11 - weight_01) * r + weight_01;

        // The compressed weights should match expected values
        let expected_compressed_weights = vec![
            compressed_weight_00,
            compressed_weight_01,
            compressed_weight_00,
            compressed_weight_01,
        ];

        assert_eq!(prover.weights.evals(), &expected_compressed_weights);
    }

    #[test]
    fn test_compress_with_zero_randomness() {
        // Polynomial with 2 variables:
        // f(X1, X2) = c1 + c2*X1 + c3*X2 + c4*X1*X2
        let c1 = F::from(1);
        let c2 = F::from(2);
        let c3 = F::from(3);
        let c4 = F::from(4);
        let coeffs = CoefficientList::new(vec![c1, c2, c3, c4]);

        // Create an empty statement (no constraints initially)
        let statement = Statement::new(2);

        // Instantiate the Sumcheck prover
        let mut prover = SumcheckSingle::new(coeffs, &statement, F::ONE);

        // Define zero folding randomness
        let combination_randomness = F::from(2);
        let folding_randomness = MultilinearPoint(vec![F::ZERO]);

        // Compute sumcheck polynomial manually:
        let sumcheck_poly = prover.compute_sumcheck_polynomial();

        // Apply compression
        prover.compress(combination_randomness, &folding_randomness, &sumcheck_poly);

        // Since folding randomness is zero, the compressed evaluations should be:
        //
        // p'(X2) = (p(X1=1, X2) - p(X1=0, X2)) * 0 + p(X1=0, X2)
        //        = p(X1=0, X2)
        let expected_compressed_evaluations = vec![c1, c1 + c3];

        assert_eq!(
            prover.evaluation_of_p.evals(),
            &expected_compressed_evaluations
        );

        // Compute the expected sum update:
        let expected_sum =
            combination_randomness * sumcheck_poly.evaluate_at_point(&folding_randomness);
        assert_eq!(prover.sum, expected_sum);

        // Check weights after compression
        //
        // Compression formula:
        //
        // w'(X2) = (w(X1=1, X2) - w(X1=0, X2)) * 0 + w(X1=0, X2)
        //        = w(X1=0, X2)
        //
        // Since `r = 0`, this means the weights remain the same as `X1=0` slice.

        let weight_0 = prover.weights.evals()[0]; // w(X1=0, X2=0)
        let weight_1 = prover.weights.evals()[1]; // w(X1=0, X2=1)

        let expected_compressed_weights = vec![weight_0, weight_1];

        assert_eq!(prover.weights.evals(), &expected_compressed_weights);
    }

    #[test]
    fn test_compute_sumcheck_polynomials_basic_case() {
        // Polynomial with 1 variable: f(X1) = 1 + 2*X1
        let c1 = F::from(1);
        let c2 = F::from(2);
        let coeffs = CoefficientList::new(vec![c1, c2]);

        // Create a statement with no equality constraints
        let statement = Statement::new(1);

        // Instantiate the Sumcheck prover
        let mut prover = SumcheckSingle::new(coeffs, &statement, F::ONE);

        // Domain separator setup
        // Step 1: Initialize domain separator with a context label
        let domsep: DomainSeparator<DefaultHash> = DomainSeparator::new("test");

        // Step 2: Register the fact that we’re about to absorb 3 field elements
        let domsep = <DomainSeparator as FieldDomainSeparator<F>>::add_scalars(domsep, 3, "test");

        // Step 3: Sample 1 challenge scalar from the transcript
        let domsep =
            <DomainSeparator as FieldDomainSeparator<F>>::challenge_scalars(domsep, 1, "test");

        // Convert the domain separator to a prover state
        let mut prover_state = domsep.to_prover_state();

        let folding_factor = 1; // Minimum folding factor
        let pow_bits = 0.; // No grinding

        // Compute sumcheck polynomials
        let result = prover
            .compute_sumcheck_polynomials::<Blake3PoW, _>(
                &mut prover_state,
                folding_factor,
                pow_bits,
            )
            .unwrap();

        // The result should contain `folding_factor` elements
        assert_eq!(result.0.len(), folding_factor);
    }

    #[test]
    fn test_compute_sumcheck_polynomials_with_multiple_folding_factors() {
        // Polynomial with 2 variables: f(X1, X2) = 1 + 2*X1 + 3*X2 + 4*X1*X2
        let c1 = F::from(1);
        let c2 = F::from(2);
        let c3 = F::from(3);
        let c4 = F::from(3);
        let coeffs = CoefficientList::new(vec![c1, c2, c3, c4]);

        let statement = Statement::new(2);
        let mut prover = SumcheckSingle::new(coeffs, &statement, F::ONE);

        let folding_factor = 2; // Increase folding factor
        let pow_bits = 1.; // Minimal grinding

        // Setup the domain separator
        let mut domsep: DomainSeparator<DefaultHash> = DomainSeparator::new("test");

        // For each folding round, we must absorb values, sample challenge, and apply PoW
        for _ in 0..folding_factor {
            // Absorb 3 field elements (evaluations of sumcheck polynomial)
            domsep = <DomainSeparator as FieldDomainSeparator<F>>::add_scalars(domsep, 3, "tag");

            // Sample 1 challenge scalar from the Fiat-Shamir transcript
            domsep =
                <DomainSeparator as FieldDomainSeparator<F>>::challenge_scalars(domsep, 1, "tag");

            // Apply optional PoW grinding to ensure randomness
            domsep = domsep.challenge_pow("tag");
        }

        // Convert the domain separator to a prover state
        let mut prover_state = domsep.to_prover_state();

        let result = prover
            .compute_sumcheck_polynomials::<Blake3PoW, _>(
                &mut prover_state,
                folding_factor,
                pow_bits,
            )
            .unwrap();

        // Ensure we get `folding_factor` sampled randomness values
        assert_eq!(result.0.len(), folding_factor);
    }

    #[test]
    fn test_compute_sumcheck_polynomials_with_three_variables() {
        // Multilinear polynomial with 3 variables:
        // f(X1, X2, X3) = 1 + 2*X1 + 3*X2 + 4*X3 + 5*X1*X2 + 6*X1*X3 + 7*X2*X3 + 8*X1*X2*X3
        let c1 = F::from(1);
        let c2 = F::from(2);
        let c3 = F::from(3);
        let c4 = F::from(4);
        let c5 = F::from(5);
        let c6 = F::from(6);
        let c7 = F::from(7);
        let c8 = F::from(8);
        let coeffs = CoefficientList::new(vec![c1, c2, c3, c4, c5, c6, c7, c8]);

        let statement = Statement::new(3);
        let mut prover = SumcheckSingle::new(coeffs, &statement, F::ONE);

        let folding_factor = 3;
        let pow_bits = 2.;

        // Setup the domain separator
        let mut domsep: DomainSeparator<DefaultHash> = DomainSeparator::new("test");

        // Register interactions with the transcript for each round
        for _ in 0..folding_factor {
            // Absorb 3 field values (sumcheck evaluations at X = 0, 1, 2)
            domsep = <DomainSeparator as FieldDomainSeparator<F>>::add_scalars(domsep, 3, "tag");

            // Sample 1 field challenge (folding randomness)
            domsep =
                <DomainSeparator as FieldDomainSeparator<F>>::challenge_scalars(domsep, 1, "tag");

            // Apply challenge PoW (grinding) to enhance soundness
            domsep = domsep.challenge_pow("tag");
        }

        // Convert the domain separator to a prover state
        let mut prover_state = domsep.to_prover_state();

        let result = prover
            .compute_sumcheck_polynomials::<Blake3PoW, _>(
                &mut prover_state,
                folding_factor,
                pow_bits,
            )
            .unwrap();

        assert_eq!(result.0.len(), folding_factor);
    }

    #[test]
    fn test_compute_sumcheck_polynomials_edge_case_zero_folding() {
        // Multilinear polynomial with 2 variables:
        // f(X1, X2) = 1 + 2*X1 + 3*X2 + 4*X1*X2
        let c1 = F::from(1);
        let c2 = F::from(2);
        let c3 = F::from(3);
        let c4 = F::from(4);
        let coeffs = CoefficientList::new(vec![c1, c2, c3, c4]);

        let statement = Statement::new(2);
        let mut prover = SumcheckSingle::new(coeffs, &statement, F::ONE);

        let folding_factor = 0; // Edge case: No folding
        let pow_bits = 1.;

        // No domain separator logic needed since we don't fold
        let domsep: DomainSeparator<DefaultHash> = DomainSeparator::new("test");
        let mut prover_state = domsep.to_prover_state();

        let result = prover
            .compute_sumcheck_polynomials::<Blake3PoW, _>(
                &mut prover_state,
                folding_factor,
                pow_bits,
            )
            .unwrap();

        assert_eq!(result.0.len(), 0);
    }
}<|MERGE_RESOLUTION|>--- conflicted
+++ resolved
@@ -767,11 +767,8 @@
         //        = c1 + c2*(1) + c3*(0) + c4*(1)*(0)
         let eval = c1 + c2 * F::ONE + c3 * F::ZERO + c4 * F::ONE * F::ZERO;
 
-<<<<<<< HEAD
+
         prover.add_new_equality(slice::from_ref(&point), &[eval], &[weight]);
-=======
-        prover.add_new_equality(std::slice::from_ref(&point), &[eval], &[weight]);
->>>>>>> 2bc451ca
 
         // Compute expected sum explicitly:
         //
