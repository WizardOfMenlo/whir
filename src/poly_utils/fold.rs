use crate::ntt::{intt_batch, transpose};
use crate::parameters::FoldType;
use ark_ff::{FftField, Field};

#[cfg(feature = "parallel")]
use rayon::prelude::*;

/// Computes the folded value of a function evaluated on a coset.
///
/// This function applies a recursive folding transformation to a given set of function
/// evaluations on a coset, progressively reducing the number of evaluations while incorporating
/// randomness and coset transformations. The folding process is performed `folding_factor` times,
/// halving the number of evaluations at each step.
///
/// Mathematical Formulation:
/// Given an initial evaluation vector:
/// \begin{equation}
/// f(x) = [f_0, f_1, ..., f_{2^m - 1}]
/// \end{equation}
///
/// Each folding step computes:
/// \begin{equation}
/// g_i = \frac{f_i + f_{i + N/2} + r \cdot (f_i - f_{i + N/2}) \cdot (o^{-1} \cdot g^{-i})}{2}
/// \end{equation}
///
/// where:
/// - \( r \) is the folding randomness
/// - \( o^{-1} \) is the inverse coset offset
/// - \( g^{-i} \) is the inverse generator raised to index \( i \)
/// - The function is recursively applied until the vector reduces to size 1.
pub fn compute_fold<F: Field>(
    answers: &[F],
    folding_randomness: &[F],
    mut coset_offset_inv: F,
    mut coset_gen_inv: F,
    two_inv: F,
    folding_factor: usize,
) -> F {
    let mut answers = answers.to_vec();

    // Perform the folding process `folding_factor` times.
    for rec in 0..folding_factor {
        let offset = answers.len() / 2;
        let mut coset_index_inv = F::ONE;

        // Compute the new folded values, iterating over the first half of `answers`.
        for i in 0..offset {
            let f0 = answers[i];
            let f1 = answers[i + offset];
            let point_inv = coset_offset_inv * coset_index_inv;

            let left = f0 + f1;
            let right = point_inv * (f0 - f1);

            // Apply the folding transformation with randomness
            answers[i] =
                two_inv * (left + folding_randomness[folding_randomness.len() - 1 - rec] * right);
            coset_index_inv *= coset_gen_inv;
        }

        // Reduce answers to half its size without allocating a new vector
        answers.truncate(offset);

        // Update for next iteration
        coset_offset_inv *= coset_offset_inv;
        coset_gen_inv *= coset_gen_inv;
    }

    answers[0]
}

pub fn transform_evaluations<F: FftField>(
    evals: &mut [F],
    fold_type: FoldType,
    _domain_gen: F,
    domain_gen_inv: F,
    folding_factor: usize,
) {
    let folding_factor_exp = 1 << folding_factor;
    assert!(evals.len() % folding_factor_exp == 0);
    let size_of_new_domain = evals.len() / folding_factor_exp;

    match fold_type {
        FoldType::Naive => {
            // Perform only the stacking step (transpose)
            transpose(evals, folding_factor_exp, size_of_new_domain);
        }
        FoldType::ProverHelps => {
            // Perform stacking (transpose)
            transpose(evals, folding_factor_exp, size_of_new_domain);

            // Batch inverse NTTs
            intt_batch(evals, folding_factor_exp);

            // Apply coset and size correction.
            // Stacked evaluation at i is f(B_l) where B_l = w^i * <w^n/k>
            let size_inv = F::from(folding_factor_exp as u64).inverse().unwrap();
            #[cfg(not(feature = "parallel"))]
            {
                let mut coset_offset_inv = F::ONE;
                for answers in evals.chunks_exact_mut(folding_factor_exp) {
                    let mut scale = size_inv;
                    for v in answers.iter_mut() {
                        *v *= scale;
                        scale *= coset_offset_inv;
                    }
                    coset_offset_inv *= domain_gen_inv;
                }
            }
            #[cfg(feature = "parallel")]
            evals
                .par_chunks_exact_mut(folding_factor_exp)
                .enumerate()
                .for_each_with(F::ZERO, |offset, (i, answers)| {
                    if *offset == F::ZERO {
                        *offset = domain_gen_inv.pow([i as u64]);
                    } else {
                        *offset *= domain_gen_inv;
                    }
                    let mut scale = size_inv;
                    for v in answers.iter_mut() {
                        *v *= scale;
                        scale *= &*offset;
                    }
                });
        }
    }
}

#[cfg(test)]
mod tests {
    use super::*;
    use crate::{
        crypto::fields::Field64,
        ntt::transpose,
        poly_utils::{coeffs::CoefficientList, multilinear::MultilinearPoint},
    };
<<<<<<< HEAD
    use ark_ff::{FftField, Field};
=======

    use super::{compute_fold, transform_evaluations};
>>>>>>> 6f6213e4

    type F = Field64;

    #[test]
    fn test_folding() {
        let num_variables = 5;
        let num_coeffs = 1 << num_variables;

        let domain_size = 256;
        let folding_factor = 3; // We fold in 8
        let folding_factor_exp = 1 << folding_factor;

        let poly = CoefficientList::new((0..num_coeffs).map(F::from).collect());

        let root_of_unity = F::get_root_of_unity(domain_size).unwrap();

        let index = 15;
        let folding_randomness: Vec<_> = (0..folding_factor).map(|i| F::from(i as u64)).collect();

        let coset_offset = root_of_unity.pow([index]);
        let coset_gen = root_of_unity.pow([domain_size / folding_factor_exp]);

        // Evaluate the polynomial on the coset
        let poly_eval: Vec<_> = (0..folding_factor_exp)
            .map(|i| {
                poly.evaluate(&MultilinearPoint::expand_from_univariate(
                    coset_offset * coset_gen.pow([i]),
                    num_variables,
                ))
            })
            .collect();

        let fold_value = compute_fold(
            &poly_eval,
            &folding_randomness,
            coset_offset.inverse().unwrap(),
            coset_gen.inverse().unwrap(),
            F::from(2).inverse().unwrap(),
            folding_factor,
        );

        let truth_value = poly.fold(&MultilinearPoint(folding_randomness)).evaluate(
            &MultilinearPoint::expand_from_univariate(
                root_of_unity.pow([folding_factor_exp * index]),
                2,
            ),
        );

        assert_eq!(fold_value, truth_value);
    }

    #[test]
    fn test_folding_optimised() {
        let num_variables = 5;
        let num_coeffs = 1 << num_variables;

        let domain_size = 256;
        let folding_factor = 3; // We fold in 8
        let folding_factor_exp: u64 = 1 << folding_factor;

        let poly = CoefficientList::new((0..num_coeffs).map(F::from).collect());

        let root_of_unity = F::get_root_of_unity(domain_size).unwrap();
        let root_of_unity_inv = root_of_unity.inverse().unwrap();

        let folding_randomness: Vec<_> = (0..folding_factor).map(|i| F::from(i as u64)).collect();

        // Evaluate the polynomial on the domain
        let mut domain_evaluations: Vec<_> = (0..domain_size)
            .map(|w| root_of_unity.pow([w]))
            .map(|point| {
                poly.evaluate(&MultilinearPoint::expand_from_univariate(
                    point,
                    num_variables,
                ))
            })
            .collect();

        let mut unprocessed = domain_evaluations.clone();
        transpose(
            &mut unprocessed,
            folding_factor_exp as usize,
            domain_evaluations.len() / folding_factor_exp as usize,
        );

        transform_evaluations(
            &mut domain_evaluations,
            crate::parameters::FoldType::ProverHelps,
            root_of_unity,
            root_of_unity_inv,
            folding_factor,
        );

        let num = domain_size / folding_factor_exp;
        let coset_gen_inv = root_of_unity_inv.pow([num]);

        for index in 0..num {
            let offset_inv = root_of_unity_inv.pow([index]);
            let span =
                (index * folding_factor_exp) as usize..((index + 1) * folding_factor_exp) as usize;

            let answer_unprocessed = compute_fold(
                &unprocessed[span.clone()],
                &folding_randomness,
                offset_inv,
                coset_gen_inv,
                F::from(2).inverse().unwrap(),
                folding_factor,
            );

            let answer_processed = CoefficientList::new(domain_evaluations[span].to_vec())
                .evaluate(&MultilinearPoint(folding_randomness.clone()));

            assert_eq!(answer_processed, answer_unprocessed);
        }
    }
}<|MERGE_RESOLUTION|>--- conflicted
+++ resolved
@@ -135,12 +135,7 @@
         ntt::transpose,
         poly_utils::{coeffs::CoefficientList, multilinear::MultilinearPoint},
     };
-<<<<<<< HEAD
-    use ark_ff::{FftField, Field};
-=======
-
     use super::{compute_fold, transform_evaluations};
->>>>>>> 6f6213e4
 
     type F = Field64;
 
