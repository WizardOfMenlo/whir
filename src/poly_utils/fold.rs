--- conflicted
+++ resolved
@@ -2,12 +2,10 @@
 #[cfg(feature = "parallel")]
 use rayon::prelude::*;
 
-<<<<<<< HEAD
 use super::MultilinearPoint;
 
 // Given the evaluation of f on the coset specified by coset_offset * <coset_gen>
 // Compute the fold on that point
-=======
 use crate::{
     ntt::{intt_batch, transpose},
     parameters::FoldType,
@@ -36,7 +34,6 @@
 /// - \( o^{-1} \) is the inverse coset offset
 /// - \( g^{-i} \) is the inverse generator raised to index \( i \)
 /// - The function is recursively applied until the vector reduces to size 1.
->>>>>>> 61b3de88
 pub fn compute_fold<F: Field>(
     answers: &[F],
     folding_randomness: &[F],
@@ -58,14 +55,9 @@
             let f0 = answers[i];
             let f1 = answers[i + offset];
             let point_inv = coset_offset_inv * coset_index_inv;
-<<<<<<< HEAD
-            let left = f_value_0 + f_value_1;
-            let right = point_inv * (f_value_0 - f_value_1);
-=======
 
             let left = f0 + f1;
             let right = point_inv * (f0 - f1);
->>>>>>> 61b3de88
 
             // Apply the folding transformation with randomness
             answers[i] = two_inv * (left + r * right);
@@ -83,7 +75,6 @@
     answers[0]
 }
 
-<<<<<<< HEAD
 // Given the evaluation of f on the coset specified by coset_offset * <coset_gen>
 // Compute the univariate fold on that point
 pub fn compute_fold_univariate<F: Field>(
@@ -108,9 +99,6 @@
     )
 }
 
-pub fn restructure_evaluations<F: FftField>(
-    mut stacked_evaluations: Vec<F>,
-=======
 /// Applies a folding transformation to evaluation vectors in-place.
 ///
 /// This is used to prepare a set of evaluations for a sumcheck-style polynomial folding,
@@ -140,7 +128,6 @@
 /// Panics if the input size is not divisible by `2^folding_factor`.
 pub fn transform_evaluations<F: FftField>(
     evals: &mut [F],
->>>>>>> 61b3de88
     fold_type: FoldType,
     _domain_gen: F,
     domain_gen_inv: F,
