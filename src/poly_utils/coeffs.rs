use super::{evals::EvaluationsList, hypercube::BinaryHypercubePoint};
use crate::{ntt::wavelet_transform, poly_utils::multilinear::MultilinearPoint};
use ark_ff::Field;
use ark_poly::{univariate::DensePolynomial, DenseUVPolynomial, Polynomial};
#[cfg(feature = "parallel")]
use {
    rayon::{join, prelude::*},
    std::mem::size_of,
};

/// Represents a multilinear polynomial in coefficient form with `num_variables` variables.
///
/// The coefficients correspond to the **monomials** determined by the binary decomposition of their
/// index. If `num_variables = n`, then `coeffs[j]` corresponds to the monomial:
///
/// ```ignore
/// coeffs[j] * X_0^{b_0} * X_1^{b_1} * ... * X_{n-1}^{b_{n-1}}
/// ```
/// where `(b_0, b_1, ..., b_{n-1})` is the binary representation of `j`, with `b_{n-1}` being
/// the most significant bit.
///
/// **Example** (n = 3, variables X₀, X₁, X₂):
/// - `coeffs[0]` → Constant term (1)
/// - `coeffs[1]` → Coefficient of `X₂`
/// - `coeffs[2]` → Coefficient of `X₁`
/// - `coeffs[3]` → Coefficient of `X₀`
#[derive(Debug, Clone)]
pub struct CoefficientList<F> {
    /// List of coefficients, stored in **lexicographic order**.
    /// For `n` variables, `coeffs.len() == 2^n`.
    coeffs: Vec<F>,
    /// Number of variables in the polynomial.
    num_variables: usize,
}

impl<F> CoefficientList<F>
where
    F: Field,
{
    /// Evaluates the polynomial at a binary hypercube point `(0,1)^n`.
    ///
    /// This is a special case of evaluation where the input consists only of 0s and 1s.
    ///
    /// Ensures that:
    /// - `point` is within the valid range `{0, ..., 2^n - 1}`
    /// - The length of `coeffs` matches `2^n`
    ///
    /// Uses a **fast path** by converting the point to a `MultilinearPoint`.
    pub fn evaluate_hypercube(&self, point: BinaryHypercubePoint) -> F {
        assert_eq!(self.coeffs.len(), 1 << self.num_variables);
        assert!(point.0 < (1 << self.num_variables));
        // TODO: Optimized implementation
        self.evaluate(&MultilinearPoint::from_binary_hypercube_point(
            point,
            self.num_variables,
        ))
    }

    /// Evaluates the polynomial at an arbitrary point in `F^n`.
    ///
    /// This generalizes evaluation beyond `(0,1)^n`, allowing fractional or arbitrary field
    /// elements.
    ///
    /// Uses multivariate Horner's method via `eval_multivariate()`, which recursively reduces
    /// the evaluation.
    ///
    /// Ensures that:
    /// - `point` has the same number of variables as the polynomial (`n`).
    pub fn evaluate(&self, point: &MultilinearPoint<F>) -> F {
        assert_eq!(self.num_variables, point.num_variables());
        eval_multivariate(&self.coeffs, &point.0)
    }

    #[inline]
    fn eval_extension<E: Field<BasePrimeField = F>>(coeff: &[F], eval: &[E], scalar: E) -> E {
        // explicit "return" just to simplify static code-analyzers' tasks (that can't figure out the cfg's are disjoint)
        #[cfg(not(feature = "parallel"))]
        return Self::eval_extension_nonparallel(coeff, eval, scalar);
        #[cfg(feature = "parallel")]
        return Self::eval_extension_parallel(coeff, eval, scalar);
    }

    // NOTE (Gotti): This algorithm uses 2^{n+1}-1 multiplications for a polynomial in n variables.
    // You could do with 2^{n}-1 by just doing a + x * b (and not forwarding scalar through the recursion at all).
    // The difference comes from multiplications by E::ONE at the leaves of the recursion tree.

    // recursive helper function for polynomial evaluation:
    // Note that eval(coeffs, [X_0, X1,...]) = eval(coeffs_left, [X_1,...]) + X_0 * eval(coeffs_right, [X_1,...])

    /// Recursively compute scalar * poly_eval(coeffs;eval) where poly_eval interprets coeffs as a polynomial and eval are the evaluation points.
    fn eval_extension_nonparallel<E: Field<BasePrimeField = F>>(
        coeff: &[F],
        eval: &[E],
        scalar: E,
    ) -> E {
        debug_assert_eq!(coeff.len(), 1 << eval.len());
        if let Some((&x, tail)) = eval.split_first() {
            let (low, high) = coeff.split_at(coeff.len() / 2);
            let a = Self::eval_extension_nonparallel(low, tail, scalar);
            let b = Self::eval_extension_nonparallel(high, tail, scalar * x);
            a + b
        } else {
            scalar.mul_by_base_prime_field(&coeff[0])
        }
    }

    #[cfg(feature = "parallel")]
    fn eval_extension_parallel<E: Field<BasePrimeField = F>>(
        coeff: &[F],
        eval: &[E],
        scalar: E,
    ) -> E {
        const PARALLEL_THRESHOLD: usize = 10;
        debug_assert_eq!(coeff.len(), 1 << eval.len());
        if let Some((&x, tail)) = eval.split_first() {
            let (low, high) = coeff.split_at(coeff.len() / 2);
            if tail.len() > PARALLEL_THRESHOLD {
                let (a, b) = rayon::join(
                    || Self::eval_extension_parallel(low, tail, scalar),
                    || Self::eval_extension_parallel(high, tail, scalar * x),
                );
                a + b
            } else {
                Self::eval_extension_nonparallel(low, tail, scalar)
                    + Self::eval_extension_nonparallel(high, tail, scalar * x)
            }
        } else {
            scalar.mul_by_base_prime_field(&coeff[0])
        }
    }

    /// Evaluate self at `point`, where `point` is from a field extension extending the field over which the polynomial `self` is defined.
    ///
    /// Note that we only support the case where F is a prime field.
    pub fn evaluate_at_extension<E: Field<BasePrimeField = F>>(
        &self,
        point: &MultilinearPoint<E>,
    ) -> E {
        assert_eq!(self.num_variables, point.num_variables());
        Self::eval_extension(&self.coeffs, &point.0, E::ONE)
    }

    /// Interprets self as a univariate polynomial (with coefficients of X^i in order of ascending i) and evaluates it at each point in `points`.
    /// We return the vector of evaluations.
    ///
    /// NOTE: For the `usual` mapping between univariate and multilinear polynomials, the coefficient ordering is such that
    /// for a single point x, we have (extending notation to a single point)
    /// self.evaluate_at_univariate(x) == self.evaluate([x^(2^n), x^(2^{n-1}), ..., x^2, x])
    pub fn evaluate_at_univariate(&self, points: &[F]) -> Vec<F> {
        // DensePolynomial::from_coefficients_slice converts to a dense univariate polynomial.
        // The coefficient order is "coefficient of 1 first".
        let univariate = DensePolynomial::from_coefficients_slice(&self.coeffs);
        points
            .iter()
            .map(|point| univariate.evaluate(point))
            .collect()
    }

    /// Folds the polynomial along high-indexed variables, reducing its dimensionality.
    ///
    /// Given a multilinear polynomial `f(X₀, ..., X_{n-1})`, this partially evaluates it at
    /// `folding_randomness`, returning a new polynomial in fewer variables:
    ///
    /// ```ignore
    /// f(X₀, ..., X_{m-1}, r₀, r₁, ..., r_k) → g(X₀, ..., X_{m-1})
    /// ```
    /// where `r₀, ..., r_k` are values from `folding_randomness`.
    ///
    /// - The number of variables decreases: `m = n - k`
    /// - Uses multivariate evaluation over chunks of coefficients.
    pub fn fold(&self, folding_randomness: &MultilinearPoint<F>) -> Self {
        let folding_factor = folding_randomness.n_variables();
        #[cfg(not(feature = "parallel"))]
        let coeffs = self
            .coeffs
            .chunks_exact(1 << folding_factor)
            .map(|coeffs| eval_multivariate(coeffs, &folding_randomness.0))
            .collect();
        #[cfg(feature = "parallel")]
        let coeffs = self
            .coeffs
            .par_chunks_exact(1 << folding_factor)
            .map(|coeffs| eval_multivariate(coeffs, &folding_randomness.0))
            .collect();

        Self {
            coeffs,
            num_variables: self.num_variables() - folding_factor,
        }
    }
}

impl<F> CoefficientList<F> {
    pub fn new(coeffs: Vec<F>) -> Self {
        let len = coeffs.len();
        assert!(len.is_power_of_two());
        let num_variables = len.ilog2();

        Self {
            coeffs,
            num_variables: num_variables as usize,
        }
    }

    pub fn coeffs(&self) -> &[F] {
        &self.coeffs
    }

    pub const fn num_variables(&self) -> usize {
        self.num_variables
    }

    pub fn num_coeffs(&self) -> usize {
        self.coeffs.len()
    }

    /// Map the polynomial `self` from F[X_1,...,X_n] to E[X_1,...,X_n], where E is a field extension of F.
    ///
    /// Note that this is currently restricted to the case where F is a prime field.
    pub fn to_extension<E: Field<BasePrimeField = F>>(self) -> CoefficientList<E> {
        CoefficientList::new(
            self.coeffs
                .into_iter()
                .map(E::from_base_prime_field)
                .collect(),
        )
    }
}

/// Multivariate evaluation in coefficient form.
fn eval_multivariate<F: Field>(coeffs: &[F], point: &[F]) -> F {
    debug_assert_eq!(coeffs.len(), 1 << point.len());
    match point {
        [] => coeffs[0],
        [x] => coeffs[0] + coeffs[1] * x,
        [x0, x1] => {
            let b0 = coeffs[0] + coeffs[1] * x1;
            let b1 = coeffs[2] + coeffs[3] * x1;
            b0 + b1 * x0
        }
        [x0, x1, x2] => {
            let b00 = coeffs[0] + coeffs[1] * x2;
            let b01 = coeffs[2] + coeffs[3] * x2;
            let b10 = coeffs[4] + coeffs[5] * x2;
            let b11 = coeffs[6] + coeffs[7] * x2;
            let b0 = b00 + b01 * x1;
            let b1 = b10 + b11 * x1;
            b0 + b1 * x0
        }
        [x0, x1, x2, x3] => {
            let b000 = coeffs[0] + coeffs[1] * x3;
            let b001 = coeffs[2] + coeffs[3] * x3;
            let b010 = coeffs[4] + coeffs[5] * x3;
            let b011 = coeffs[6] + coeffs[7] * x3;
            let b100 = coeffs[8] + coeffs[9] * x3;
            let b101 = coeffs[10] + coeffs[11] * x3;
            let b110 = coeffs[12] + coeffs[13] * x3;
            let b111 = coeffs[14] + coeffs[15] * x3;
            let b00 = b000 + b001 * x2;
            let b01 = b010 + b011 * x2;
            let b10 = b100 + b101 * x2;
            let b11 = b110 + b111 * x2;
            let b0 = b00 + b01 * x1;
            let b1 = b10 + b11 * x1;
            b0 + b1 * x0
        }
        [x, tail @ ..] => {
            let (b0t, b1t) = coeffs.split_at(coeffs.len() / 2);
            #[cfg(not(feature = "parallel"))]
            let (b0t, b1t) = (eval_multivariate(b0t, tail), eval_multivariate(b1t, tail));
            #[cfg(feature = "parallel")]
            let (b0t, b1t) = {
                let work_size: usize = (1 << 15) / size_of::<F>();
                if coeffs.len() > work_size {
                    join(
                        || eval_multivariate(b0t, tail),
                        || eval_multivariate(b1t, tail),
                    )
                } else {
                    (eval_multivariate(b0t, tail), eval_multivariate(b1t, tail))
                }
            };
            b0t + b1t * x
        }
    }
}

<<<<<<< HEAD
impl<F> CoefficientList<F>
where
    F: Field,
{
    /// fold folds the polynomial at the provided folding_randomness.
    ///
    /// Namely, when self is interpreted as a multi-linear polynomial f in X_0, ..., X_{n-1},
    /// it partially evaluates f at the provided `folding_randomness`.
    /// Our ordering convention is to evaluate at the higher indices, i.e. we return f(X_0,X_1,..., folding_randomness[0], folding_randomness[1],...)
    pub fn fold(&self, folding_randomness: &MultilinearPoint<F>) -> Self {
        let folding_factor = folding_randomness.num_variables();
        #[cfg(not(feature = "parallel"))]
        let coeffs = self
            .coeffs
            .chunks_exact(1 << folding_factor)
            .map(|coeffs| eval_multivariate(coeffs, &folding_randomness.0))
            .collect();
        #[cfg(feature = "parallel")]
        let coeffs = self
            .coeffs
            .par_chunks_exact(1 << folding_factor)
            .map(|coeffs| eval_multivariate(coeffs, &folding_randomness.0))
            .collect();

        CoefficientList {
            coeffs,
            num_variables: self.num_variables() - folding_factor,
        }
    }
}

=======
>>>>>>> 74733635
impl<F> From<CoefficientList<F>> for DensePolynomial<F>
where
    F: Field,
{
    fn from(value: CoefficientList<F>) -> Self {
        Self::from_coefficients_vec(value.coeffs)
    }
}

impl<F> From<DensePolynomial<F>> for CoefficientList<F>
where
    F: Field,
{
    fn from(value: DensePolynomial<F>) -> Self {
        Self::new(value.coeffs)
    }
}

impl<F> From<CoefficientList<F>> for EvaluationsList<F>
where
    F: Field,
{
    fn from(value: CoefficientList<F>) -> Self {
        let mut evals = value.coeffs;
        wavelet_transform(&mut evals);
        Self::new(evals)
    }
}

#[cfg(test)]
mod tests {
    use crate::{
        crypto::fields::Field64,
        poly_utils::{
            coeffs::CoefficientList, evals::EvaluationsList, hypercube::BinaryHypercubePoint,
            multilinear::MultilinearPoint,
        },
    };
    use ark_poly::{univariate::DensePolynomial, Polynomial};

    type F = Field64;

    #[test]
    fn test_evaluation_conversion() {
        let coeffs = vec![F::from(22), F::from(5), F::from(10), F::from(97)];
        let coeffs_list = CoefficientList::new(coeffs.clone());

        let evaluations = EvaluationsList::from(coeffs_list);

        assert_eq!(evaluations[0], coeffs[0]);
        assert_eq!(evaluations[1], coeffs[0] + coeffs[1]);
        assert_eq!(evaluations[2], coeffs[0] + coeffs[2]);
        assert_eq!(
            evaluations[3],
            coeffs[0] + coeffs[1] + coeffs[2] + coeffs[3]
        );
    }

    #[test]
    fn test_folding() {
        let coeffs = vec![F::from(22), F::from(5), F::from(00), F::from(00)];
        let coeffs_list = CoefficientList::new(coeffs);

        let alpha = F::from(100);
        let beta = F::from(32);

        let folded = coeffs_list.fold(&MultilinearPoint(vec![beta]));

        assert_eq!(
            coeffs_list.evaluate(&MultilinearPoint(vec![alpha, beta])),
            folded.evaluate(&MultilinearPoint(vec![alpha]))
        );
    }

    #[test]
    fn test_folding_and_evaluation() {
        let num_variables = 10;
        let coeffs = (0..(1 << num_variables)).map(F::from).collect();
        let coeffs_list = CoefficientList::new(coeffs);

        let randomness: Vec<_> = (0..num_variables).map(|i| F::from(35 * i as u64)).collect();
        for k in 0..num_variables {
            let fold_part = randomness[0..k].to_vec();
            let eval_part = randomness[k..randomness.len()].to_vec();

            let fold_random = MultilinearPoint(fold_part.clone());
            let eval_point = MultilinearPoint([eval_part.clone(), fold_part].concat());

            let folded = coeffs_list.fold(&fold_random);
            assert_eq!(
                folded.evaluate(&MultilinearPoint(eval_part)),
                coeffs_list.evaluate(&eval_point)
            );
        }
    }

    #[test]
    fn test_evaluation_mv() {
        let polynomial = vec![
            F::from(0),
            F::from(1),
            F::from(2),
            F::from(3),
            F::from(4),
            F::from(5),
            F::from(6),
            F::from(7),
            F::from(8),
            F::from(9),
            F::from(10),
            F::from(11),
            F::from(12),
            F::from(13),
            F::from(14),
            F::from(15),
        ];

        let mv_poly = CoefficientList::new(polynomial);
        let uv_poly: DensePolynomial<_> = mv_poly.clone().into();

        let eval_point = F::from(4999);
        assert_eq!(
            uv_poly.evaluate(&F::from(1)),
            F::from((0..=15).sum::<u32>())
        );
        assert_eq!(
            uv_poly.evaluate(&eval_point),
            mv_poly.evaluate(&MultilinearPoint::expand_from_univariate(eval_point, 4))
        );
    }

    #[test]
    fn test_coefficient_list_initialization() {
        let coeffs = vec![F::from(3), F::from(1), F::from(4), F::from(1)];
        let coeff_list = CoefficientList::new(coeffs.clone());

        // Check that the coefficients are stored correctly
        assert_eq!(coeff_list.coeffs(), &coeffs);
        // Since len = 4 = 2^2, we expect num_variables = 2
        assert_eq!(coeff_list.num_variables(), 2);
    }

    #[test]
    fn test_evaluate_hypercube() {
        let coeff0 = F::from(10);
        let coeff1 = F::from(3);
        let coeff2 = F::from(5);
        let coeff3 = F::from(7);

        let coeffs = vec![
            coeff0, // Constant term
            coeff1, // X_2 coefficient
            coeff2, // X_1 coefficient
            coeff3, // X_1 * X_2 coefficient
        ];
        let coeff_list = CoefficientList::new(coeffs);

        // Evaluations at hypercube points (expected values derived manually)
        // f(0,0) = coeffs[0]
        assert_eq!(
            coeff_list.evaluate_hypercube(BinaryHypercubePoint(0b00)),
            coeff0
        );
        // f(0,1) = coeffs[0] + coeffs[1]
        assert_eq!(
            coeff_list.evaluate_hypercube(BinaryHypercubePoint(0b01)),
            coeff0 + coeff1
        );
        // f(1,0) = coeffs[0] + coeffs[2]
        assert_eq!(
            coeff_list.evaluate_hypercube(BinaryHypercubePoint(0b10)),
            coeff0 + coeff2
        );
        // f(1,1) = coeffs[0] + coeffs[1] + coeffs[2] + coeffs[3]
        assert_eq!(
            coeff_list.evaluate_hypercube(BinaryHypercubePoint(0b11)),
            coeff0 + coeff1 + coeff2 + coeff3
        );
    }

    #[test]
    fn test_evaluate_multilinear() {
        let coeff0 = F::from(8);
        let coeff1 = F::from(2);
        let coeff2 = F::from(3);
        let coeff3 = F::from(1);

        let coeffs = vec![coeff0, coeff1, coeff2, coeff3];
        let coeff_list = CoefficientList::new(coeffs);

        let x0 = F::from(2);
        let x1 = F::from(3);
        let point = MultilinearPoint(vec![x0, x1]);

        // Expected value based on multilinear evaluation
        let expected_value = coeff0 + coeff1 * x1 + coeff2 * x0 + coeff3 * x0 * x1;
        assert_eq!(coeff_list.evaluate(&point), expected_value);
    }

    #[test]
    fn test_evaluate_single_variable() {
        let coeff0 = F::from(4);
        let coeff1 = F::from(7);

        let coeffs = vec![coeff0, coeff1];
        let coeff_list = CoefficientList::new(coeffs);

        // Single-variable polynomial evaluations
        assert_eq!(
            coeff_list.evaluate_hypercube(BinaryHypercubePoint(0)),
            coeff0
        );
        assert_eq!(
            coeff_list.evaluate_hypercube(BinaryHypercubePoint(1)),
            coeff0 + coeff1
        );
    }

    #[test]
    fn test_folding_multiple_variables() {
        let num_variables = 3;
        let coeffs: Vec<F> = (0..(1 << num_variables)).map(F::from).collect();
        let coeff_list = CoefficientList::new(coeffs);

        let fold_x1 = F::from(4);
        let fold_x2 = F::from(2);
        let folding_point = MultilinearPoint(vec![fold_x1, fold_x2]);

        let folded = coeff_list.fold(&folding_point);

        let eval_x0 = F::from(6);
        let full_point = MultilinearPoint(vec![eval_x0, fold_x1, fold_x2]);
        let expected_eval = coeff_list.evaluate(&full_point);

        // Ensure correctness of folding and evaluation
        assert_eq!(
            folded.evaluate(&MultilinearPoint(vec![eval_x0])),
            expected_eval
        );
    }

    #[test]
    fn test_coefficient_to_evaluations_conversion() {
        let coeff0 = F::from(5);
        let coeff1 = F::from(3);
        let coeff2 = F::from(7);
        let coeff3 = F::from(2);

        let coeffs = vec![coeff0, coeff1, coeff2, coeff3];
        let coeff_list = CoefficientList::new(coeffs.clone());

        let evaluations = EvaluationsList::from(coeff_list);

        // Expected results after wavelet transform (manually derived)
        assert_eq!(evaluations[0], coeff0);
        assert_eq!(evaluations[1], coeff0 + coeff1);
        assert_eq!(evaluations[2], coeff0 + coeff2);
        assert_eq!(evaluations[3], coeff0 + coeff1 + coeff2 + coeff3);
    }

    #[test]
    fn test_num_variables_and_coeffs() {
        // 8 = 2^3, so num_variables = 3
        let coeffs = vec![F::from(1); 8];
        let coeff_list = CoefficientList::new(coeffs);

        assert_eq!(coeff_list.num_variables(), 3);
        assert_eq!(coeff_list.num_coeffs(), 8);
    }

    #[test]
    #[should_panic]
    fn test_coefficient_list_empty() {
        let _coeff_list = CoefficientList::<F>::new(vec![]);
    }

    #[test]
    #[should_panic]
    fn test_coefficient_list_invalid_size() {
        // 7 is not a power of two
        let _coeff_list = CoefficientList::new(vec![F::from(1); 7]);
    }
}<|MERGE_RESOLUTION|>--- conflicted
+++ resolved
@@ -169,7 +169,7 @@
     /// - The number of variables decreases: `m = n - k`
     /// - Uses multivariate evaluation over chunks of coefficients.
     pub fn fold(&self, folding_randomness: &MultilinearPoint<F>) -> Self {
-        let folding_factor = folding_randomness.n_variables();
+        let folding_factor = folding_randomness.num_variables();
         #[cfg(not(feature = "parallel"))]
         let coeffs = self
             .coeffs
@@ -285,40 +285,6 @@
     }
 }
 
-<<<<<<< HEAD
-impl<F> CoefficientList<F>
-where
-    F: Field,
-{
-    /// fold folds the polynomial at the provided folding_randomness.
-    ///
-    /// Namely, when self is interpreted as a multi-linear polynomial f in X_0, ..., X_{n-1},
-    /// it partially evaluates f at the provided `folding_randomness`.
-    /// Our ordering convention is to evaluate at the higher indices, i.e. we return f(X_0,X_1,..., folding_randomness[0], folding_randomness[1],...)
-    pub fn fold(&self, folding_randomness: &MultilinearPoint<F>) -> Self {
-        let folding_factor = folding_randomness.num_variables();
-        #[cfg(not(feature = "parallel"))]
-        let coeffs = self
-            .coeffs
-            .chunks_exact(1 << folding_factor)
-            .map(|coeffs| eval_multivariate(coeffs, &folding_randomness.0))
-            .collect();
-        #[cfg(feature = "parallel")]
-        let coeffs = self
-            .coeffs
-            .par_chunks_exact(1 << folding_factor)
-            .map(|coeffs| eval_multivariate(coeffs, &folding_randomness.0))
-            .collect();
-
-        CoefficientList {
-            coeffs,
-            num_variables: self.num_variables() - folding_factor,
-        }
-    }
-}
-
-=======
->>>>>>> 74733635
 impl<F> From<CoefficientList<F>> for DensePolynomial<F>
 where
     F: Field,
