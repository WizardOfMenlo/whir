//! NTT and related algorithms.

mod cooley_tukey;
mod matrix;
mod transpose;
mod utils;
mod wavelet;

use ark_ff::FftField;
#[cfg(feature = "parallel")]
use rayon::prelude::*;

use self::matrix::MatrixMut;
pub use self::{
    cooley_tukey::{intt, intt_batch, ntt, ntt_batch},
    transpose::transpose,
<<<<<<< HEAD
    wavelet::wavelet_transform,
=======
    wavelet::{inverse_wavelet_transform, wavelet_transform},
>>>>>>> 386185c2
};

/// RS encode at a rate 1/`expansion`.
pub fn expand_from_coeff<F: FftField>(coeffs: &[F], expansion: usize) -> Vec<F> {
    let engine = cooley_tukey::NttEngine::<F>::new_from_cache();
    let expanded_size = coeffs.len() * expansion;
    let mut result = Vec::with_capacity(expanded_size);
    // Note: We can also zero-extend the coefficients and do a larger NTT.
    // But this is more efficient.

    // Do coset NTT.
    let root = engine.root(expanded_size);
    result.extend_from_slice(coeffs);
    #[cfg(not(feature = "parallel"))]
    for i in 1..expansion {
        let root = root.pow([i as u64]);
        let mut offset = F::ONE;
        result.extend(coeffs.iter().map(|x| {
            let val = *x * offset;
            offset *= root;
            val
        }));
    }
    #[cfg(feature = "parallel")]
    result.par_extend((1..expansion).into_par_iter().flat_map(|i| {
        let root_i = root.pow([i as u64]);
        coeffs
            .par_iter()
            .enumerate()
            .map_with(F::ZERO, move |root_j, (j, coeff)| {
                if root_j.is_zero() {
                    *root_j = root_i.pow([j as u64]);
                } else {
                    *root_j *= root_i;
                }
                *coeff * *root_j
            })
    }));

    ntt_batch(&mut result, coeffs.len());
    transpose(&mut result, expansion, coeffs.len());
    result
}

#[cfg(test)]
mod tests {
    use ark_ff::Field;

    use super::*;
    use crate::{crypto::fields::Field64, ntt::cooley_tukey::NttEngine};

    #[test]
    fn test_expand_from_coeff_size_2() {
        let engine = NttEngine::<Field64>::new_from_fftfield();

        let c0 = Field64::from(1);
        let c1 = Field64::from(2);
        let coeffs = vec![c0, c1];
        let expansion = 2;

        let omega = engine.root(4);

        // Expansion of the coefficient vector
        //
        // The expansion factor is 2, so we extend the original coefficients as follows:
        //
        //   f0 = c0
        //   f1 = c1
        //   f2 = c0 * ω⁰ = c0
        //   f3 = c1 * ω¹ = c1 * ω
        //
        // Using c0 = 1, c1 = 2, and ω as the generator:

        let f0 = c0;
        let f1 = c1;
        let f2 = c0 * omega.pow([0]);
        let f3 = c1 * omega.pow([1]);

        // Compute the expected NTT
        //
        // The NTT for a size-2 batch follows:
        //
        //   F(0) = f0 + f1
        //   F(1) = f0 - f1
        //
        // We apply this to both pairs (f0, f1) and (f2, f3):
        //
        //   F(0) = f0 + f1
        //   F(1) = f0 - f1
        //
        //   F(2) = f2 + f3
        //   F(3) = f2 - f3
        //
        // Now using the omega-based approach:

        let expected_f0 = f0 + f1;
        let expected_f1 = f0 - f1;
        let expected_f2 = f2 + f3;
        let expected_f3 = f2 - f3;

        // The expected NTT result should be in transposed order:
        let expected_values_transposed = vec![expected_f0, expected_f2, expected_f1, expected_f3];

        let computed_values = expand_from_coeff(&coeffs, expansion);
        assert_eq!(computed_values, expected_values_transposed);
    }

    #[test]
    fn test_expand_from_coeff_size_4() {
        let engine = NttEngine::<Field64>::new_from_fftfield();

        let c0 = Field64::from(1);
        let c1 = Field64::from(2);
        let c2 = Field64::from(3);
        let c3 = Field64::from(4);
        let coeffs = vec![c0, c1, c2, c3];
        let expansion = 4;

        let omega = engine.root(16);

        // Manual expansion of the coefficient vector
        //
        // The expansion factor is 4, so we extend the original coefficients into 16 values:
        //
        //   f0  = c0
        //   f1  = c1
        //   f2  = c2
        //   f3  = c3
        //   f4  = c0 * ω⁰  = c0
        //   f5  = c1 * ω¹  = c1 * ω
        //   f6  = c2 * ω²  = c2 * ω²
        //   f7  = c3 * ω³  = c3 * ω³
        //   f8  = c0 * ω⁰  = c0
        //   f9  = c1 * ω²  = c1 * ω²
        //   f10 = c2 * ω⁴  = c2 * ω⁴
        //   f11 = c3 * ω⁶  = c3 * ω⁶
        //   f12 = c0 * ω⁰  = c0
        //   f13 = c1 * ω³  = c1 * ω³
        //   f14 = c2 * ω⁶  = c2 * ω⁶
        //   f15 = c3 * ω⁹  = c3 * ω⁹
        //
        // With c0 = 1, c1 = 2, c2 = 3, c3 = 4, and ω as the generator:

        let f0 = c0;
        let f1 = c1;
        let f2 = c2;
        let f3 = c3;

        let f4 = c0 * omega.pow([1]).pow([0]);
        let f5 = c1 * omega.pow([1]).pow([1]);
        let f6 = c2 * omega.pow([1]).pow([2]);
        let f7 = c3 * omega.pow([1]).pow([3]);

        let f8 = c0 * omega.pow([2]).pow([0]);
        let f9 = c1 * omega.pow([2]).pow([1]);
        let f10 = c2 * omega.pow([2]).pow([2]);
        let f11 = c3 * omega.pow([2]).pow([3]);

        let f12 = c0 * omega.pow([3]).pow([0]);
        let f13 = c1 * omega.pow([3]).pow([1]);
        let f14 = c2 * omega.pow([3]).pow([2]);
        let f15 = c3 * omega.pow([3]).pow([3]);

        // Compute the expected NTT manually using omega powers
        //
        // We process the values in **four chunks of four elements**, following the radix-2
        // butterfly structure.

        let omega = engine.root(4);

        let omega1 = omega; // ω
        let omega2 = omega * omega; // ω²
        let omega3 = omega * omega2; // ω³
        let omega4 = omega * omega3; // ω⁴

        // Chunk 1 (f0 to f3)
        let expected_f0 = f0 + f1 + f2 + f3;
        let expected_f1 = f0 + f1 * omega1 + f2 * omega2 + f3 * omega3;
        let expected_f2 = f0 + f1 * omega2 + f2 * omega4 + f3 * omega2;
        let expected_f3 = f0 + f1 * omega3 + f2 * omega2 + f3 * omega1;

        // Chunk 2 (f4 to f7)
        let expected_f4 = f4 + f5 + f6 + f7;
        let expected_f5 = f4 + f5 * omega1 + f6 * omega2 + f7 * omega3;
        let expected_f6 = f4 + f5 * omega2 + f6 * omega4 + f7 * omega2;
        let expected_f7 = f4 + f5 * omega3 + f6 * omega2 + f7 * omega1;

        // Chunk 3 (f8 to f11)
        let expected_f8 = f8 + f9 + f10 + f11;
        let expected_f9 = f8 + f9 * omega1 + f10 * omega2 + f11 * omega3;
        let expected_f10 = f8 + f9 * omega2 + f10 * omega4 + f11 * omega2;
        let expected_f11 = f8 + f9 * omega3 + f10 * omega2 + f11 * omega1;

        // Chunk 4 (f12 to f15)
        let expected_f12 = f12 + f13 + f14 + f15;
        let expected_f13 = f12 + f13 * omega1 + f14 * omega2 + f15 * omega3;
        let expected_f14 = f12 + f13 * omega2 + f14 * omega4 + f15 * omega2;
        let expected_f15 = f12 + f13 * omega3 + f14 * omega2 + f15 * omega1;

        // Ensure correct NTT ordering
        let expected_values_transposed = vec![
            expected_f0,
            expected_f4,
            expected_f8,
            expected_f12,
            expected_f1,
            expected_f5,
            expected_f9,
            expected_f13,
            expected_f2,
            expected_f6,
            expected_f10,
            expected_f14,
            expected_f3,
            expected_f7,
            expected_f11,
            expected_f15,
        ];

        let computed_values = expand_from_coeff(&coeffs, expansion);
        assert_eq!(computed_values, expected_values_transposed);
    }
}<|MERGE_RESOLUTION|>--- conflicted
+++ resolved
@@ -14,11 +14,7 @@
 pub use self::{
     cooley_tukey::{intt, intt_batch, ntt, ntt_batch},
     transpose::transpose,
-<<<<<<< HEAD
     wavelet::wavelet_transform,
-=======
-    wavelet::{inverse_wavelet_transform, wavelet_transform},
->>>>>>> 386185c2
 };
 
 /// RS encode at a rate 1/`expansion`.
