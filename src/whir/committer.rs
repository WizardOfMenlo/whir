--- conflicted
+++ resolved
@@ -118,7 +118,6 @@
         let root = merkle_tree.root();
         merlin.add_digest(root)?;
 
-<<<<<<< HEAD
         // Handle OOD (Out-Of-Domain) samples
         let (ood_points, ood_answers) = sample_ood_points(
             merlin,
@@ -126,23 +125,6 @@
             self.0.mv_parameters.num_variables,
             |point| polynomial.evaluate_at_extension(point),
         )?;
-=======
-        // Initialize out-of-domain (OOD) challenge points and evaluations.
-        let mut ood_points = vec![F::ZERO; self.0.committment_ood_samples];
-        let mut ood_answers = Vec::with_capacity(self.0.committment_ood_samples);
-
-        // Generate OOD points and compute their evaluations.
-        if self.0.committment_ood_samples > 0 {
-            merlin.fill_challenge_scalars(&mut ood_points)?;
-            ood_answers.extend(ood_points.iter().map(|ood_point| {
-                polynomial.evaluate_at_extension(&MultilinearPoint::expand_from_univariate(
-                    *ood_point,
-                    self.0.mv_parameters.num_variables,
-                ))
-            }));
-            merlin.add_scalars(&ood_answers)?;
-        }
->>>>>>> 09a883bd
 
         // Return the witness containing the polynomial, Merkle tree, and OOD results.
         Ok(Witness {
