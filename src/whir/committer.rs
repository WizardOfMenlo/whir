--- conflicted
+++ resolved
@@ -79,37 +79,22 @@
 
         // Compute expansion factor based on the domain size and polynomial length.
         let expansion = base_domain.size() / polynomial.num_coeffs();
-<<<<<<< HEAD
-
-        // Expand the polynomial coefficients into evaluations over the extended domain.
-        let evals = expand_from_coeff(polynomial.coeffs(), expansion);
-        // TODO: `stack_evaluations` and `restructure_evaluations` are really in-place algorithms.
-        // They also partially overlap and undo one another. We should merge them.
-        let folded_evals = utils::stack_evaluations(evals, self.0.folding_factor.at_round(0));
-        let folded_evals = restructure_evaluations(
-            folded_evals,
-=======
+
+                // Expand the polynomial coefficients into evaluations over the extended domain.
         let mut evals = expand_from_coeff(polynomial.coeffs(), expansion);
         transform_evaluations(
             &mut evals,
->>>>>>> 9cfc1cb8
             self.0.fold_optimisation,
             base_domain.group_gen(),
             base_domain.group_gen_inv(),
             self.0.folding_factor.at_round(0),
         );
 
-<<<<<<< HEAD
-        // Convert evaluations into the extension field, required for later rounds.
-        // TODO: Commit to base field directly in the future.
-        let folded_evals = folded_evals
-=======
         // Convert to extension field.
         // This is not necessary for the commit, but in further rounds
         // we will need the extension field. For symplicity we do it here too.
         // TODO: Commit to base field directly.
         let folded_evals = evals
->>>>>>> 9cfc1cb8
             .into_iter()
             .map(F::from_base_prime_field)
             .collect::<Vec<_>>();
