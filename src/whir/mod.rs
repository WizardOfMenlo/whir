--- conflicted
+++ resolved
@@ -1,4 +1,3 @@
-<<<<<<< HEAD
 use ark_crypto_primitives::merkle_tree::{Config, MultiPath};
 use ark_serialize::{CanonicalDeserialize, CanonicalSerialize};
 use serde::{Deserialize, Serialize};
@@ -6,8 +5,6 @@
 use crate::utils::ark_eq;
 
 pub mod batching;
-=======
->>>>>>> 88cbde0b
 pub mod committer;
 pub mod domainsep;
 pub mod parameters;
@@ -16,57 +13,54 @@
 pub mod utils;
 pub mod verifier;
 
-<<<<<<< HEAD
-// Only includes the authentication paths
-#[derive(Clone, Debug, CanonicalSerialize, CanonicalDeserialize, Serialize, Deserialize)]
-pub struct WhirProof<MerkleConfig, F>
-where
-    MerkleConfig: Config<Leaf = [F]>,
-    F: Sized + Clone + CanonicalSerialize + CanonicalDeserialize,
-{
-    ///
-    /// List of Merkle paths leading to the committed roots. If more than one
-    /// polynomial is being committed then there will be more than on entry in
-    /// this list.
-    ///
-    #[serde(with = "crate::ark_serde")]
-    pub round0_merkle_paths: Vec<(MultiPath<MerkleConfig>, Vec<Vec<F>>)>,
-
-    /// Merkle Paths after first round.
-    #[serde(with = "crate::ark_serde")]
-    pub merkle_paths: Vec<(MultiPath<MerkleConfig>, Vec<Vec<F>>)>,
-
-    #[serde(with = "crate::ark_serde")]
-    pub statement_values_at_random_point: Vec<F>,
-}
-
-pub fn whir_proof_size<MerkleConfig, F>(
-    narg_string: &[u8],
-    whir_proof: &WhirProof<MerkleConfig, F>,
-) -> usize
-where
-    MerkleConfig: Config<Leaf = [F]>,
-    F: Sized + Clone + CanonicalSerialize + CanonicalDeserialize,
-{
-    narg_string.len() + whir_proof.serialized_size(ark_serialize::Compress::Yes)
-}
-
-impl<MerkleConfig, F> PartialEq for WhirProof<MerkleConfig, F>
-where
-    MerkleConfig: Config<Leaf = [F]>,
-    F: Sized + Clone + CanonicalSerialize + CanonicalDeserialize,
-{
-    fn eq(&self, other: &Self) -> bool {
-        ark_eq(&self.merkle_paths, &other.merkle_paths)
-            && ark_eq(
-                &self.statement_values_at_random_point,
-                &other.statement_values_at_random_point,
-            )
-    }
-}
-
-=======
->>>>>>> 88cbde0b
+// // Only includes the authentication paths
+// #[derive(Clone, Debug, CanonicalSerialize, CanonicalDeserialize, Serialize, Deserialize)]
+// pub struct WhirProof<MerkleConfig, F>
+// where
+//     MerkleConfig: Config<Leaf = [F]>,
+//     F: Sized + Clone + CanonicalSerialize + CanonicalDeserialize,
+// {
+//     ///
+//     /// List of Merkle paths leading to the committed roots. If more than one
+//     /// polynomial is being committed then there will be more than on entry in
+//     /// this list.
+//     ///
+//     #[serde(with = "crate::ark_serde")]
+//     pub round0_merkle_paths: Vec<(MultiPath<MerkleConfig>, Vec<Vec<F>>)>,
+
+//     /// Merkle Paths after first round.
+//     #[serde(with = "crate::ark_serde")]
+//     pub merkle_paths: Vec<(MultiPath<MerkleConfig>, Vec<Vec<F>>)>,
+
+//     #[serde(with = "crate::ark_serde")]
+//     pub statement_values_at_random_point: Vec<F>,
+// }
+
+// pub fn whir_proof_size<MerkleConfig, F>(
+//     narg_string: &[u8],
+//     whir_proof: &WhirProof<MerkleConfig, F>,
+// ) -> usize
+// where
+//     MerkleConfig: Config<Leaf = [F]>,
+//     F: Sized + Clone + CanonicalSerialize + CanonicalDeserialize,
+// {
+//     narg_string.len() + whir_proof.serialized_size(ark_serialize::Compress::Yes)
+// }
+
+// impl<MerkleConfig, F> PartialEq for WhirProof<MerkleConfig, F>
+// where
+//     MerkleConfig: Config<Leaf = [F]>,
+//     F: Sized + Clone + CanonicalSerialize + CanonicalDeserialize,
+// {
+//     fn eq(&self, other: &Self) -> bool {
+//         ark_eq(&self.merkle_paths, &other.merkle_paths)
+//             && ark_eq(
+//                 &self.statement_values_at_random_point,
+//                 &other.statement_values_at_random_point,
+//             )
+//     }
+// }
+
 #[cfg(test)]
 mod tests {
     use ark_ff::Field;
@@ -146,11 +140,7 @@
             soundness_type,
             _pow_parameters: Default::default(),
             starting_log_inv_rate: 1,
-<<<<<<< HEAD
-            fold_optimisation: fold_type,
             batch_size: 1,
-=======
->>>>>>> 88cbde0b
         };
 
         // Build global configuration from multivariate + protocol parameters
