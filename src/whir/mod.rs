use ark_crypto_primitives::merkle_tree::{Config, MultiPath};
use ark_serialize::{CanonicalDeserialize, CanonicalSerialize};

pub mod committer;
pub mod domainsep;
pub mod fs_utils;
pub mod parameters;
pub mod parsed_proof;
pub mod prover;
pub mod statement;
pub mod stir_evaluations;
pub mod utils;
pub mod verifier;

// Only includes the authentication paths
#[derive(Clone, CanonicalSerialize, CanonicalDeserialize)]
pub struct WhirProof<MerkleConfig, F>
where
    MerkleConfig: Config<Leaf = [F]>,
    F: Sized + Clone + CanonicalSerialize + CanonicalDeserialize,
{
    pub merkle_paths: Vec<(MultiPath<MerkleConfig>, Vec<Vec<F>>)>,
    pub statement_values_at_random_point: Vec<F>,
}

pub fn whir_proof_size<MerkleConfig, F>(
    narg_string: &[u8],
    whir_proof: &WhirProof<MerkleConfig, F>,
) -> usize
where
    MerkleConfig: Config<Leaf = [F]>,
    F: Sized + Clone + CanonicalSerialize + CanonicalDeserialize,
{
    narg_string.len() + whir_proof.serialized_size(ark_serialize::Compress::Yes)
}

#[cfg(test)]
mod tests {
<<<<<<< HEAD
    use ark_ff::Field;
    use nimue::IOPattern;
    use nimue_pow::blake3::Blake3PoW;
=======
    use spongefish::DomainSeparator;
    use spongefish_pow::blake3::Blake3PoW;
>>>>>>> 99511eb8

    use crate::{
        crypto::{fields::Field64, merkle_tree::blake3 as merkle_tree},
        parameters::{
            FoldType, FoldingFactor, MultivariateParameters, SoundnessType, WhirParameters,
        },
        poly_utils::{
            coeffs::CoefficientList, evals::EvaluationsList, multilinear::MultilinearPoint,
        },
        whir::{
            committer::Committer,
            domainsep::WhirDomainSeparator,
            parameters::WhirConfig,
            prover::Prover,
            statement::{Statement, StatementVerifier, Weights},
            verifier::Verifier,
        },
    };

    /// Merkle tree configuration type for commitment layers.
    type MerkleConfig = merkle_tree::MerkleTreeParams<F>;
    /// PoW strategy used for grinding challenges in Fiat-Shamir transcript.
    type PowStrategy = Blake3PoW;
    /// Field type used in the tests.
    type F = Field64;

    /// Run a complete WHIR STARK proof lifecycle: commit, prove, and verify.
    ///
    /// This function:
    /// - builds a multilinear polynomial with a specified number of variables,
    /// - constructs a STARK statement with constraints based on evaluations and linear relations,
    /// - commits to the polynomial using a Merkle-based commitment scheme,
    /// - generates a proof using the WHIR prover,
    /// - verifies the proof using the WHIR verifier.
    fn make_whir_things(
        num_variables: usize,
        folding_factor: FoldingFactor,
        num_points: usize,
        soundness_type: SoundnessType,
        pow_bits: usize,
        fold_type: FoldType,
    ) {
        // Number of coefficients in the multilinear polynomial (2^num_variables)
        let num_coeffs = 1 << num_variables;

        // Randomness source
        let mut rng = ark_std::test_rng();
        // Generate Merkle parameters: hash function and compression function
        let (leaf_hash_params, two_to_one_params) = merkle_tree::default_config::<F>(&mut rng);

        // Configure multivariate polynomial parameters
        let mv_params = MultivariateParameters::new(num_variables);

        // Configure the WHIR protocol parameters
        let whir_params = WhirParameters::<MerkleConfig, PowStrategy> {
            initial_statement: true,
            security_level: 32,
            pow_bits,
            folding_factor,
            leaf_hash_params,
            two_to_one_params,
            soundness_type,
            _pow_parameters: Default::default(),
            starting_log_inv_rate: 1,
            fold_optimisation: fold_type,
        };

        // Build global configuration from multivariate + protocol parameters
        let params = WhirConfig::new(mv_params, whir_params);

        // Define the multilinear polynomial: constant 1 across all inputs
        let polynomial = CoefficientList::new(vec![F::ONE; num_coeffs]);

        // Generate `num_points` random points in the multilinear domain
        let points: Vec<_> = (0..num_points)
            .map(|_| MultilinearPoint::rand(&mut rng, num_variables))
            .collect();

        // Initialize a statement with no constraints yet
        let mut statement = Statement::new(num_variables);

        // For each random point, evaluate the polynomial and create a constraint
        for point in &points {
            let eval = polynomial.evaluate(point);
            let weights = Weights::evaluation(point.clone());
            statement.add_constraint(weights, eval);
        }

        // Construct a coefficient vector for linear sumcheck constraint
        let input = CoefficientList::new((0..1 << num_variables).map(F::from).collect());

        // Define weights for linear combination
        let linear_claim_weight = Weights::linear(input.into());

        // Convert polynomial to extension field representation
        let poly = EvaluationsList::from(polynomial.clone().to_extension());

        // Compute the weighted sum of the polynomial (for sumcheck)
        let sum = linear_claim_weight.weighted_sum(&poly);

        // Add linear constraint to the statement
        statement.add_constraint(linear_claim_weight, sum);

<<<<<<< HEAD
        // Define the Fiat-Shamir IOPattern for committing and proving
        let io = IOPattern::new("🌪️")
            .commit_statement(&params)
            .add_whir_proof(&params);

        // Initialize the Merlin transcript from the IOPattern
        let mut merlin = io.to_merlin();
=======
        let io = DomainSeparator::new("🌪️")
            .commit_statement(&params)
            .add_whir_proof(&params);

        let mut prover_state = io.to_prover_state();
>>>>>>> 99511eb8

        // Create a commitment to the polynomial and generate auxiliary witness data
        let committer = Committer::new(params.clone());
        let witness = committer.commit(&mut prover_state, polynomial).unwrap();

        // Instantiate the prover with the given parameters
        let prover = Prover(params.clone());

        // Extract verifier-side version of the statement (only public data)
        let statement_verifier = StatementVerifier::from_statement(&statement);

<<<<<<< HEAD
        // Generate a STARK proof for the given statement and witness
        let proof = prover.prove(&mut merlin, statement, witness).unwrap();
=======
        let proof = prover.prove(&mut prover_state, statement, witness).unwrap();
>>>>>>> 99511eb8

        // Create a verifier with matching parameters
        let verifier = Verifier::new(params);
<<<<<<< HEAD

        // Reconstruct verifier's view of the transcript using the IOPattern and prover's data
        let mut arthur = io.to_arthur(merlin.transcript());

        // Verify that the generated proof satisfies the statement
=======
        let mut verifier_state = io.to_verifier_state(prover_state.narg_string());
>>>>>>> 99511eb8
        assert!(verifier
            .verify(&mut verifier_state, &statement_verifier, &proof)
            .is_ok());
    }

    #[test]
    fn test_whir() {
        let folding_factors = [1, 2, 3, 4];
        let soundness_type = [
            SoundnessType::ConjectureList,
            SoundnessType::ProvableList,
            SoundnessType::UniqueDecoding,
        ];
        let fold_types = [FoldType::Naive, FoldType::ProverHelps];
        let num_points = [0, 1, 2];
        let pow_bits = [0, 5, 10];

        for folding_factor in folding_factors {
            let num_variables = folding_factor..=3 * folding_factor;
            for num_variable in num_variables {
                for fold_type in fold_types {
                    for num_points in num_points {
                        for soundness_type in soundness_type {
                            for pow_bits in pow_bits {
                                make_whir_things(
                                    num_variable,
                                    FoldingFactor::Constant(folding_factor),
                                    num_points,
                                    soundness_type,
                                    pow_bits,
                                    fold_type,
                                );
                            }
                        }
                    }
                }
            }
        }
    }
}<|MERGE_RESOLUTION|>--- conflicted
+++ resolved
@@ -36,14 +36,9 @@
 
 #[cfg(test)]
 mod tests {
-<<<<<<< HEAD
     use ark_ff::Field;
-    use nimue::IOPattern;
-    use nimue_pow::blake3::Blake3PoW;
-=======
     use spongefish::DomainSeparator;
     use spongefish_pow::blake3::Blake3PoW;
->>>>>>> 99511eb8
 
     use crate::{
         crypto::{fields::Field64, merkle_tree::blake3 as merkle_tree},
@@ -147,21 +142,13 @@
         // Add linear constraint to the statement
         statement.add_constraint(linear_claim_weight, sum);
 
-<<<<<<< HEAD
-        // Define the Fiat-Shamir IOPattern for committing and proving
-        let io = IOPattern::new("🌪️")
-            .commit_statement(&params)
-            .add_whir_proof(&params);
-
-        // Initialize the Merlin transcript from the IOPattern
-        let mut merlin = io.to_merlin();
-=======
+              // Define the Fiat-Shamir IOPattern for committing and proving
         let io = DomainSeparator::new("🌪️")
             .commit_statement(&params)
             .add_whir_proof(&params);
 
+              // Initialize the Merlin transcript from the IOPattern
         let mut prover_state = io.to_prover_state();
->>>>>>> 99511eb8
 
         // Create a commitment to the polynomial and generate auxiliary witness data
         let committer = Committer::new(params.clone());
@@ -173,24 +160,16 @@
         // Extract verifier-side version of the statement (only public data)
         let statement_verifier = StatementVerifier::from_statement(&statement);
 
-<<<<<<< HEAD
-        // Generate a STARK proof for the given statement and witness
-        let proof = prover.prove(&mut merlin, statement, witness).unwrap();
-=======
+              // Generate a STARK proof for the given statement and witness
         let proof = prover.prove(&mut prover_state, statement, witness).unwrap();
->>>>>>> 99511eb8
 
         // Create a verifier with matching parameters
         let verifier = Verifier::new(params);
-<<<<<<< HEAD
-
-        // Reconstruct verifier's view of the transcript using the IOPattern and prover's data
-        let mut arthur = io.to_arthur(merlin.transcript());
-
-        // Verify that the generated proof satisfies the statement
-=======
+
+              // Reconstruct verifier's view of the transcript using the IOPattern and prover's data
         let mut verifier_state = io.to_verifier_state(prover_state.narg_string());
->>>>>>> 99511eb8
+      
+              // Verify that the generated proof satisfies the statement
         assert!(verifier
             .verify(&mut verifier_state, &statement_verifier, &proof)
             .is_ok());
