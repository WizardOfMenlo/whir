use ark_crypto_primitives::merkle_tree::{Config, MultiPath};
use ark_serialize::{CanonicalDeserialize, CanonicalSerialize};

pub mod committer;
pub mod domainsep;
pub mod parameters;
pub mod parsed_proof;
pub mod prover;
pub mod statement;
pub mod stir_evaluations;
pub mod utils;
pub mod verifier;

// Only includes the authentication paths
#[derive(Clone, CanonicalSerialize, CanonicalDeserialize)]
pub struct WhirProof<MerkleConfig, F>
where
    MerkleConfig: Config<Leaf = [F]>,
    F: Sized + Clone + CanonicalSerialize + CanonicalDeserialize,
{
    pub merkle_paths: Vec<(MultiPath<MerkleConfig>, Vec<Vec<F>>)>,
    pub statement_values_at_random_point: Vec<F>,
}

pub fn whir_proof_size<MerkleConfig, F>(
    narg_string: &[u8],
    whir_proof: &WhirProof<MerkleConfig, F>,
) -> usize
where
    MerkleConfig: Config<Leaf = [F]>,
    F: Sized + Clone + CanonicalSerialize + CanonicalDeserialize,
{
    narg_string.len() + whir_proof.serialized_size(ark_serialize::Compress::Yes)
}

#[cfg(test)]
mod tests {
<<<<<<< HEAD
    use nimue::{DefaultHash, IOPattern};
    use nimue_pow::blake3::Blake3PoW;

    use crate::crypto::fields::Field64;
    use crate::crypto::merkle_tree::blake3 as merkle_tree;
    use crate::parameters::{FoldType, MultivariateParameters, SoundnessType, ProtocolParameters};
    use crate::poly_utils::coeffs::CoefficientList;
    use crate::poly_utils::MultilinearPoint;
    use crate::whir::Statement;
    use crate::whir::{
        committer::Committer, iopattern::WhirIOPattern, parameters::WhirConfig, prover::Prover,
        verifier::Verifier,
=======
    use ark_ff::Field;
    use spongefish::DomainSeparator;
    use spongefish_pow::blake3::Blake3PoW;

    use crate::{
        crypto::{
            fields::Field64,
            merkle_tree::{
                blake3::{Blake3Compress, Blake3LeafHash, Blake3MerkleTreeParams},
                parameters::default_config,
            },
        },
        parameters::{
            FoldType, FoldingFactor, MultivariateParameters, SoundnessType, WhirParameters,
        },
        poly_utils::{
            coeffs::CoefficientList, evals::EvaluationsList, multilinear::MultilinearPoint,
        },
        whir::{
            committer::{CommitmentReader, CommitmentWriter},
            domainsep::WhirDomainSeparator,
            parameters::WhirConfig,
            prover::Prover,
            statement::{Statement, StatementVerifier, Weights},
            verifier::Verifier,
        },
>>>>>>> 61b3de88
    };

    /// Merkle tree configuration type for commitment layers.
    type MerkleConfig = Blake3MerkleTreeParams<F>;
    /// PoW strategy used for grinding challenges in Fiat-Shamir transcript.
    type PowStrategy = Blake3PoW;
    /// Field type used in the tests.
    type F = Field64;

    /// Run a complete WHIR STARK proof lifecycle: commit, prove, and verify.
    ///
    /// This function:
    /// - builds a multilinear polynomial with a specified number of variables,
    /// - constructs a STARK statement with constraints based on evaluations and linear relations,
    /// - commits to the polynomial using a Merkle-based commitment scheme,
    /// - generates a proof using the WHIR prover,
    /// - verifies the proof using the WHIR verifier.
    fn make_whir_things(
        num_variables: usize,
        folding_factor: FoldingFactor,
        num_points: usize,
        soundness_type: SoundnessType,
        pow_bits: usize,
        fold_type: FoldType,
    ) {
        // Number of coefficients in the multilinear polynomial (2^num_variables)
        let num_coeffs = 1 << num_variables;

        // Randomness source
        let mut rng = ark_std::test_rng();
        // Generate Merkle parameters: hash function and compression function
        let (leaf_hash_params, two_to_one_params) =
            default_config::<F, Blake3LeafHash<F>, Blake3Compress>(&mut rng);

        // Configure multivariate polynomial parameters
        let mv_params = MultivariateParameters::new(num_variables);

<<<<<<< HEAD
        let whir_params = ProtocolParameters::<MerkleConfig, PowStrategy> {
=======
        // Configure the WHIR protocol parameters
        let whir_params = WhirParameters::<MerkleConfig, PowStrategy> {
            initial_statement: true,
>>>>>>> 61b3de88
            security_level: 32,
            pow_bits,
            folding_factor,
            leaf_hash_params,
            two_to_one_params,
            soundness_type,
            _pow_parameters: Default::default(),
            starting_log_inv_rate: 1,
            fold_optimisation: fold_type,
        };

        // Build global configuration from multivariate + protocol parameters
        let params = WhirConfig::new(mv_params, whir_params);

        // Define the multilinear polynomial: constant 1 across all inputs
        let polynomial = CoefficientList::new(vec![F::ONE; num_coeffs]);

        // Generate `num_points` random points in the multilinear domain
        let points: Vec<_> = (0..num_points)
            .map(|_| MultilinearPoint::rand(&mut rng, num_variables))
            .collect();

        // Initialize a statement with no constraints yet
        let mut statement = Statement::new(num_variables);

        // For each random point, evaluate the polynomial and create a constraint
        for point in &points {
            let eval = polynomial.evaluate(point);
            let weights = Weights::evaluation(point.clone());
            statement.add_constraint(weights, eval);
        }

        // Construct a coefficient vector for linear sumcheck constraint
        let input = CoefficientList::new((0..1 << num_variables).map(F::from).collect());

        // Define weights for linear combination
        let linear_claim_weight = Weights::linear(input.into());

        // Convert polynomial to extension field representation
        let poly = EvaluationsList::from(polynomial.clone().to_extension());

        // Compute the weighted sum of the polynomial (for sumcheck)
        let sum = linear_claim_weight.weighted_sum(&poly);

        // Add linear constraint to the statement
        statement.add_constraint(linear_claim_weight, sum);

        // Define the Fiat-Shamir domain separator for committing and proving
        let domainsep = DomainSeparator::new("🌪️")
            .commit_statement(&params)
            .add_whir_proof(&params);

        // Initialize the Merlin transcript from the domain separator
        let mut prover_state = domainsep.to_prover_state();

        // Create a commitment to the polynomial and generate auxiliary witness data
        let committer = CommitmentWriter::new(params.clone());
        let witness = committer.commit(&mut prover_state, polynomial).unwrap();

        // Instantiate the prover with the given parameters
        let prover = Prover(params.clone());

        // Extract verifier-side version of the statement (only public data)
        let statement_verifier = StatementVerifier::from_statement(&statement);

        // Generate a STARK proof for the given statement and witness
        let proof = prover.prove(&mut prover_state, statement, witness).unwrap();

        // Create a commitment reader
        let commitment_reader = CommitmentReader::new(&params);

        // Create a verifier with matching parameters
        let verifier = Verifier::new(&params);

        // Reconstruct verifier's view of the transcript using the DomainSeparator and prover's data
        let mut verifier_state = domainsep.to_verifier_state(prover_state.narg_string());

        // Parse the commitment
        let parsed_commitment = commitment_reader
            .parse_commitment(&mut verifier_state)
            .unwrap();

        // Verify that the generated proof satisfies the statement
        assert!(verifier
            .verify(
                &mut verifier_state,
                &parsed_commitment,
                &statement_verifier,
                &proof
            )
            .is_ok());
    }

    #[test]
    fn test_whir() {
        let folding_factors = [1, 2, 3, 4];
        let soundness_type = [
            SoundnessType::ConjectureList,
            SoundnessType::ProvableList,
            SoundnessType::UniqueDecoding,
        ];
        let fold_types = [FoldType::Naive, FoldType::ProverHelps];
        let num_points = [0, 1, 2];
        let pow_bits = [0, 5, 10];

        for folding_factor in folding_factors {
            let num_variables = folding_factor..=3 * folding_factor;
            for num_variable in num_variables {
                for fold_type in fold_types {
                    for num_points in num_points {
                        for soundness_type in soundness_type {
                            for pow_bits in pow_bits {
                                make_whir_things(
                                    num_variable,
                                    FoldingFactor::Constant(folding_factor),
                                    num_points,
                                    soundness_type,
                                    pow_bits,
                                    fold_type,
                                );
                            }
                        }
                    }
                }
            }
        }
    }
}<|MERGE_RESOLUTION|>--- conflicted
+++ resolved
@@ -35,20 +35,6 @@
 
 #[cfg(test)]
 mod tests {
-<<<<<<< HEAD
-    use nimue::{DefaultHash, IOPattern};
-    use nimue_pow::blake3::Blake3PoW;
-
-    use crate::crypto::fields::Field64;
-    use crate::crypto::merkle_tree::blake3 as merkle_tree;
-    use crate::parameters::{FoldType, MultivariateParameters, SoundnessType, ProtocolParameters};
-    use crate::poly_utils::coeffs::CoefficientList;
-    use crate::poly_utils::MultilinearPoint;
-    use crate::whir::Statement;
-    use crate::whir::{
-        committer::Committer, iopattern::WhirIOPattern, parameters::WhirConfig, prover::Prover,
-        verifier::Verifier,
-=======
     use ark_ff::Field;
     use spongefish::DomainSeparator;
     use spongefish_pow::blake3::Blake3PoW;
@@ -62,7 +48,7 @@
             },
         },
         parameters::{
-            FoldType, FoldingFactor, MultivariateParameters, SoundnessType, WhirParameters,
+            FoldType, FoldingFactor, MultivariateParameters, ProtocolParameters, SoundnessType,
         },
         poly_utils::{
             coeffs::CoefficientList, evals::EvaluationsList, multilinear::MultilinearPoint,
@@ -75,7 +61,6 @@
             statement::{Statement, StatementVerifier, Weights},
             verifier::Verifier,
         },
->>>>>>> 61b3de88
     };
 
     /// Merkle tree configuration type for commitment layers.
@@ -113,13 +98,9 @@
         // Configure multivariate polynomial parameters
         let mv_params = MultivariateParameters::new(num_variables);
 
-<<<<<<< HEAD
+        // Configure the WHIR protocol parameters
         let whir_params = ProtocolParameters::<MerkleConfig, PowStrategy> {
-=======
-        // Configure the WHIR protocol parameters
-        let whir_params = WhirParameters::<MerkleConfig, PowStrategy> {
             initial_statement: true,
->>>>>>> 61b3de88
             security_level: 32,
             pow_bits,
             folding_factor,
