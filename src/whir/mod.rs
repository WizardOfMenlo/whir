--- conflicted
+++ resolved
@@ -22,25 +22,19 @@
     MerkleConfig: Config<Leaf = [F]>,
     F: Sized + Clone + CanonicalSerialize + CanonicalDeserialize,
 {
-<<<<<<< HEAD
     ///
     /// List of Merkle paths leading to the committed roots. If more than one
     /// polynomial is being committed then there will be more than on entry in
     /// this list.
     ///
+    #[serde(with = "crate::ark_serde")]
     pub round0_merkle_paths: Vec<(MultiPath<MerkleConfig>, Vec<Vec<F>>)>,
-=======
+
+    /// Merkle Paths after first round.
     #[serde(with = "crate::ark_serde")]
     pub merkle_paths: Vec<(MultiPath<MerkleConfig>, Vec<Vec<F>>)>,
+
     #[serde(with = "crate::ark_serde")]
-    pub statement_values_at_random_point: Vec<F>,
-}
->>>>>>> 7af00da4
-
-    /// Merkle Paths after first round.
-    pub merkle_paths: Vec<(MultiPath<MerkleConfig>, Vec<Vec<F>>)>,
-
-    /// Statement value at a random point.
     pub statement_values_at_random_point: Vec<F>,
 }
 
