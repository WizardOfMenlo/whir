use std::iter;

use ark_crypto_primitives::merkle_tree::Config;
use ark_ff::FftField;
use ark_poly::EvaluationDomain;
use nimue::{
    plugins::ark::{FieldChallenges, FieldReader},
    ByteChallenges, ByteReader, ProofError, ProofResult,
};
use nimue_pow::{self, PoWChallenge};

use super::{parameters::WhirConfig, statement::{StatementVerifier, Weights}, WhirProof};
use crate::whir::fs_utils::{get_challenge_stir_queries, DigestReader};
use crate::{
    parameters::FoldType,
    poly_utils::{coeffs::CoefficientList, eq_poly_outside, fold::compute_fold, MultilinearPoint},
    sumcheck::SumcheckPolynomial,
    utils::expand_randomness,
};

pub struct Verifier<F, MerkleConfig, PowStrategy>
where
    F: FftField,
    MerkleConfig: Config,
{
    params: WhirConfig<F, MerkleConfig, PowStrategy>,
    two_inv: F,
}

#[derive(Clone)]
struct ParsedCommitment<F, D> {
    root: D,
    ood_points: Vec<F>,
    ood_answers: Vec<F>,
}

#[derive(Clone)]
struct ParsedProof<F> {
    initial_combination_randomness: Vec<F>,
    initial_sumcheck_rounds: Vec<(SumcheckPolynomial<F>, F)>,
    rounds: Vec<ParsedRound<F>>,
    final_domain_gen_inv: F,
    final_randomness_indexes: Vec<usize>,
    final_randomness_points: Vec<F>,
    final_randomness_answers: Vec<Vec<F>>,
    final_folding_randomness: MultilinearPoint<F>,
    final_sumcheck_rounds: Vec<(SumcheckPolynomial<F>, F)>,
    final_sumcheck_randomness: MultilinearPoint<F>,
    final_coefficients: CoefficientList<F>,
    statement_values_at_random_point: Vec<F>,
}

#[derive(Debug, Clone)]
struct ParsedRound<F> {
    folding_randomness: MultilinearPoint<F>,
    ood_points: Vec<F>,
    ood_answers: Vec<F>,
    stir_challenges_indexes: Vec<usize>,
    stir_challenges_points: Vec<F>,
    stir_challenges_answers: Vec<Vec<F>>,
    combination_randomness: Vec<F>,
    sumcheck_rounds: Vec<(SumcheckPolynomial<F>, F)>,
    domain_gen_inv: F,
}

impl<F, MerkleConfig, PowStrategy> Verifier<F, MerkleConfig, PowStrategy>
where
    F: FftField,
    MerkleConfig: Config<Leaf = [F]>,
    PowStrategy: nimue_pow::PowStrategy,
{
    pub fn new(params: WhirConfig<F, MerkleConfig, PowStrategy>) -> Self {
        Verifier {
            params,
            two_inv: F::from(2).inverse().unwrap(), // The only inverse in the entire code :)
        }
    }

    fn parse_commitment<Arthur>(
        &self,
        arthur: &mut Arthur,
    ) -> ProofResult<ParsedCommitment<F, MerkleConfig::InnerDigest>>
    where
        Arthur: ByteReader + FieldReader<F> + FieldChallenges<F> + DigestReader<MerkleConfig>,
    {
        let root = arthur.read_digest()?;

        let mut ood_points = vec![F::ZERO; self.params.committment_ood_samples];
        let mut ood_answers = vec![F::ZERO; self.params.committment_ood_samples];
        if self.params.committment_ood_samples > 0 {
            arthur.fill_challenge_scalars(&mut ood_points)?;
            arthur.fill_next_scalars(&mut ood_answers)?;
        }

        Ok(ParsedCommitment {
            root,
            ood_points,
            ood_answers,
        })
    }

    fn parse_proof<Arthur>(
        &self,
        arthur: &mut Arthur,
        parsed_commitment: &ParsedCommitment<F, MerkleConfig::InnerDigest>,
        statement_points_len: usize, // Will be needed later
        whir_proof: &WhirProof<MerkleConfig, F>,
    ) -> ProofResult<ParsedProof<F>>
    where
        Arthur: FieldReader<F>
            + FieldChallenges<F>
            + PoWChallenge
            + ByteReader
            + ByteChallenges
            + DigestReader<MerkleConfig>,
    {
        let mut sumcheck_rounds = Vec::new();
        let mut folding_randomness: MultilinearPoint<F>;
        let initial_combination_randomness;
        if self.params.initial_statement {
            // Derive combination randomness and first sumcheck polynomial
            let [combination_randomness_gen]: [F; 1] = arthur.challenge_scalars()?;
            initial_combination_randomness = expand_randomness(
                combination_randomness_gen,
                parsed_commitment.ood_points.len() + statement_points_len,
            );


            // Initial sumcheck
            sumcheck_rounds.reserve_exact(self.params.folding_factor.at_round(0));
            for _ in 0..self.params.folding_factor.at_round(0) {
                let sumcheck_poly_evals: [F; 3] = arthur.next_scalars()?;
                let sumcheck_poly = SumcheckPolynomial::new(sumcheck_poly_evals.to_vec(), 1);
                let [folding_randomness_single] = arthur.challenge_scalars()?;
                sumcheck_rounds.push((sumcheck_poly, folding_randomness_single));

                if self.params.starting_folding_pow_bits > 0. {
                    arthur.challenge_pow::<PowStrategy>(self.params.starting_folding_pow_bits)?;
                }
            }

            folding_randomness =
                MultilinearPoint(sumcheck_rounds.iter().map(|&(_, r)| r).rev().collect());
        } else {
            assert_eq!(parsed_commitment.ood_points.len(), 0);
            assert_eq!(statement_points_len, 0);

            initial_combination_randomness = vec![F::ONE];

            let mut folding_randomness_vec = vec![F::ZERO; self.params.folding_factor.at_round(0)];
            arthur.fill_challenge_scalars(&mut folding_randomness_vec)?;
            folding_randomness = MultilinearPoint(folding_randomness_vec);

            // PoW
            if self.params.starting_folding_pow_bits > 0. {
                arthur.challenge_pow::<PowStrategy>(self.params.starting_folding_pow_bits)?;
            }
        };

        let mut prev_root = parsed_commitment.root.clone();
        let mut domain_gen = self.params.starting_domain.backing_domain.group_gen();
        let mut exp_domain_gen = domain_gen.pow([1 << self.params.folding_factor.at_round(0)]);
        let mut domain_gen_inv = self.params.starting_domain.backing_domain.group_gen_inv();
        let mut domain_size = self.params.starting_domain.size();
        let mut rounds = vec![];

        for r in 0..self.params.n_rounds() {
            let (merkle_proof, answers) = &whir_proof.merkle_paths[r];
            let round_params = &self.params.round_parameters[r];

            let new_root = arthur.read_digest()?;

            let mut ood_points = vec![F::ZERO; round_params.ood_samples];
            let mut ood_answers = vec![F::ZERO; round_params.ood_samples];
            if round_params.ood_samples > 0 {
                arthur.fill_challenge_scalars(&mut ood_points)?;
                arthur.fill_next_scalars(&mut ood_answers)?;
            }

            let stir_challenges_indexes = get_challenge_stir_queries(
                domain_size,
                self.params.folding_factor.at_round(r),
                round_params.num_queries,
                arthur,
            )?;

            let stir_challenges_points = stir_challenges_indexes
                .iter()
                .map(|index| exp_domain_gen.pow([*index as u64]))
                .collect();

            if !merkle_proof
                .verify(
                    &self.params.leaf_hash_params,
                    &self.params.two_to_one_params,
                    &prev_root,
                    answers.iter().map(|a| a.as_ref()),
                )
                .unwrap()
                || merkle_proof.leaf_indexes != stir_challenges_indexes
            {
                return Err(ProofError::InvalidProof);
            }

            if round_params.pow_bits > 0. {
                arthur.challenge_pow::<PowStrategy>(round_params.pow_bits)?;
            }

            let [combination_randomness_gen] = arthur.challenge_scalars()?;
            let combination_randomness = expand_randomness(
                combination_randomness_gen,
                stir_challenges_indexes.len() + round_params.ood_samples,
            );

            let mut sumcheck_rounds =
                Vec::with_capacity(self.params.folding_factor.at_round(r + 1));
            for _ in 0..self.params.folding_factor.at_round(r + 1) {
                let sumcheck_poly_evals: [F; 3] = arthur.next_scalars()?;
                let sumcheck_poly = SumcheckPolynomial::new(sumcheck_poly_evals.to_vec(), 1);
                let [folding_randomness_single] = arthur.challenge_scalars()?;
                sumcheck_rounds.push((sumcheck_poly, folding_randomness_single));

                if round_params.folding_pow_bits > 0. {
                    arthur.challenge_pow::<PowStrategy>(round_params.folding_pow_bits)?;
                }
            }

            let new_folding_randomness =
                MultilinearPoint(sumcheck_rounds.iter().map(|&(_, r)| r).rev().collect());

            rounds.push(ParsedRound {
                folding_randomness,
                ood_points,
                ood_answers,
                stir_challenges_indexes,
                stir_challenges_points,
                stir_challenges_answers: answers.to_vec(),
                combination_randomness,
                sumcheck_rounds,
                domain_gen_inv,
            });

            folding_randomness = new_folding_randomness;

            prev_root = new_root.clone();
            domain_gen = domain_gen * domain_gen;
            exp_domain_gen = domain_gen.pow([1 << self.params.folding_factor.at_round(r + 1)]);
            domain_gen_inv = domain_gen_inv * domain_gen_inv;
            domain_size /= 2;
        }

        let mut final_coefficients = vec![F::ZERO; 1 << self.params.final_sumcheck_rounds];
        arthur.fill_next_scalars(&mut final_coefficients)?;
        let final_coefficients = CoefficientList::new(final_coefficients);

        // Final queries verify
        let final_randomness_indexes = get_challenge_stir_queries(
            domain_size,
            self.params.folding_factor.at_round(self.params.n_rounds()),
            self.params.final_queries,
            arthur,
        )?;
        let final_randomness_points = final_randomness_indexes
            .iter()
            .map(|index| exp_domain_gen.pow([*index as u64]))
            .collect();

        let (final_merkle_proof, final_randomness_answers) = &whir_proof.merkle_paths[whir_proof.merkle_paths.len() - 1];
        if !final_merkle_proof
            .verify(
                &self.params.leaf_hash_params,
                &self.params.two_to_one_params,
                &prev_root,
                final_randomness_answers.iter().map(|a| a.as_ref()),
            )
            .unwrap()
            || final_merkle_proof.leaf_indexes != final_randomness_indexes
        {
            return Err(ProofError::InvalidProof);
        }

        if self.params.final_pow_bits > 0. {
            arthur.challenge_pow::<PowStrategy>(self.params.final_pow_bits)?;
        }

        let mut final_sumcheck_rounds = Vec::with_capacity(self.params.final_sumcheck_rounds);
        for _ in 0..self.params.final_sumcheck_rounds {
            let sumcheck_poly_evals: [F; 3] = arthur.next_scalars()?;
            let sumcheck_poly = SumcheckPolynomial::new(sumcheck_poly_evals.to_vec(), 1);
            let [folding_randomness_single] = arthur.challenge_scalars()?;
            final_sumcheck_rounds.push((sumcheck_poly, folding_randomness_single));

            if self.params.final_folding_pow_bits > 0. {
                arthur.challenge_pow::<PowStrategy>(self.params.final_folding_pow_bits)?;
            }
        }
        let final_sumcheck_randomness = MultilinearPoint(
            final_sumcheck_rounds
                .iter()
                .map(|&(_, r)| r)
                .rev()
                .collect(),
        );

        Ok(ParsedProof {
            initial_combination_randomness,
            initial_sumcheck_rounds: sumcheck_rounds,
            rounds,
            final_domain_gen_inv: domain_gen_inv,
            final_folding_randomness: folding_randomness,
            final_randomness_indexes,
            final_randomness_points,
            final_randomness_answers: final_randomness_answers.to_vec(),
            final_sumcheck_rounds,
            final_sumcheck_randomness,
            final_coefficients,
            statement_values_at_random_point: whir_proof.statement_values_at_random_point.clone(),
        })
    }

    fn compute_w_poly(
        &self,
        parsed_commitment: &ParsedCommitment<F, MerkleConfig::InnerDigest>,
        statement: &StatementVerifier<F>,
        proof: &ParsedProof<F>,
    ) -> F {
        let mut num_variables = self.params.mv_parameters.num_variables;

        let mut folding_randomness = MultilinearPoint(
            iter::once(&proof.final_sumcheck_randomness.0)
                .chain(iter::once(&proof.final_folding_randomness.0))
                .chain(proof.rounds.iter().rev().map(|r| &r.folding_randomness.0))
                .flatten()
                .copied()
                .collect(),
        );

        let mut new_constraints: Vec<(Weights<F>, F)> = Vec::new();
        for (point, evaluation) in parsed_commitment.ood_points.clone().into_iter().zip(parsed_commitment.ood_answers.clone()) {
            let weights = Weights::evaluation(MultilinearPoint::expand_from_univariate(point, num_variables));
            new_constraints.push((weights, evaluation));
        }

        for (term, value) in proof.statement_values_at_random_point.iter().zip(statement.constraints.iter()) {
            let weights = Weights::linear_verifier(num_variables, *term);
            new_constraints.push((weights, value.1));
        }
    
        let mut value : F = new_constraints
            .iter()
            .zip(&proof.initial_combination_randomness)
<<<<<<< HEAD
            .map(|((weight, _), randomness)| 
                *randomness * weight.compute(&folding_randomness)
            )
           .sum();
        
        for round_proof in &proof.rounds {
            num_variables -= self.params.folding_factor;
=======
            .map(|(point, randomness)| *randomness * eq_poly_outside(&point, &folding_randomness))
            .sum();

        for (round, round_proof) in proof.rounds.iter().enumerate() {
            num_variables -= self.params.folding_factor.at_round(round);
>>>>>>> 5f6ff225
            folding_randomness = MultilinearPoint(folding_randomness.0[..num_variables].to_vec());

            let ood_points = &round_proof.ood_points;
            let stir_challenges_points = &round_proof.stir_challenges_points;
            let stir_challenges: Vec<_> = ood_points
                .iter()
                .chain(stir_challenges_points)
                .cloned()
                .map(|univariate| {
                    MultilinearPoint::expand_from_univariate(univariate, num_variables)
                    // TODO:
                    // Maybe refactor outside
                })
                .collect();

            let sum_of_claims: F = stir_challenges
                .into_iter()
                .map(|point| eq_poly_outside(&point, &folding_randomness))
                .zip(&round_proof.combination_randomness)
                .map(|(point, rand)|
                    point * rand
                )
                .sum();

            value += sum_of_claims;
        }

        value
    }

    fn compute_folds(&self, parsed: &ParsedProof<F>) -> Vec<Vec<F>> {
        match self.params.fold_optimisation {
            FoldType::Naive => self.compute_folds_full(parsed),
            FoldType::ProverHelps => self.compute_folds_helped(parsed),
        }
    }

    fn compute_folds_full(&self, parsed: &ParsedProof<F>) -> Vec<Vec<F>> {
        let mut domain_size = self.params.starting_domain.backing_domain.size();

        let mut result = Vec::new();

        for (round_index, round) in parsed.rounds.iter().enumerate() {
            let coset_domain_size = 1 << self.params.folding_factor.at_round(round_index);
            // This is such that coset_generator^coset_domain_size = F::ONE
            //let _coset_generator = domain_gen.pow(&[(domain_size / coset_domain_size) as u64]);
            let coset_generator_inv = round
                .domain_gen_inv
                .pow([(domain_size / coset_domain_size) as u64]);

            let evaluations: Vec<_> = round
                .stir_challenges_indexes
                .iter()
                .zip(&round.stir_challenges_answers)
                .map(|(index, answers)| {
                    // The coset is w^index * <w_coset_generator>
                    //let _coset_offset = domain_gen.pow(&[*index as u64]);
                    let coset_offset_inv = round.domain_gen_inv.pow([*index as u64]);

                    compute_fold(
                        answers,
                        &round.folding_randomness.0,
                        coset_offset_inv,
                        coset_generator_inv,
                        self.two_inv,
                        self.params.folding_factor.at_round(round_index),
                    )
                })
                .collect();
            result.push(evaluations);
            domain_size /= 2;
        }

        let coset_domain_size = 1 << self.params.folding_factor.at_round(parsed.rounds.len());
        let domain_gen_inv = parsed.final_domain_gen_inv;

        // Final round
        let coset_generator_inv = domain_gen_inv.pow([(domain_size / coset_domain_size) as u64]);
        let evaluations: Vec<_> = parsed
            .final_randomness_indexes
            .iter()
            .zip(&parsed.final_randomness_answers)
            .map(|(index, answers)| {
                // The coset is w^index * <w_coset_generator>
                //let _coset_offset = domain_gen.pow(&[*index as u64]);
                let coset_offset_inv = domain_gen_inv.pow([*index as u64]);

                compute_fold(
                    answers,
                    &parsed.final_folding_randomness.0,
                    coset_offset_inv,
                    coset_generator_inv,
                    self.two_inv,
                    self.params.folding_factor.at_round(parsed.rounds.len()),
                )
            })
            .collect();
        result.push(evaluations);

        result
    }

    fn compute_folds_helped(&self, parsed: &ParsedProof<F>) -> Vec<Vec<F>> {
        let mut result = Vec::new();

        for round in &parsed.rounds {
            let evaluations: Vec<_> = round
                .stir_challenges_answers
                .iter()
                .map(|answers| {
                    CoefficientList::new(answers.to_vec()).evaluate(&round.folding_randomness)
                })
                .collect();
            result.push(evaluations);
        }

        // Final round
        let evaluations: Vec<_> = parsed
            .final_randomness_answers
            .iter()
            .map(|answers| {
                CoefficientList::new(answers.to_vec()).evaluate(&parsed.final_folding_randomness)
            })
            .collect();
        result.push(evaluations);

        result
    }

    pub fn verify<Arthur>(
        &self,
        arthur: &mut Arthur,
        statement: &StatementVerifier<F>,
        whir_proof: &WhirProof<MerkleConfig, F>,
    ) -> ProofResult<()>
    where
        Arthur: FieldChallenges<F>
            + FieldReader<F>
            + ByteChallenges
            + ByteReader
            + PoWChallenge
            + DigestReader<MerkleConfig>,
    {
        // We first do a pass in which we rederive all the FS challenges
        // Then we will check the algebraic part (so to optimise inversions)
        let parsed_commitment = self.parse_commitment(arthur)?;
        let evaluations : Vec<_> = statement.clone().constraints.into_iter().map(|a| {a.1}).collect();

        let parsed = self.parse_proof(arthur, &parsed_commitment, statement.constraints.len(), whir_proof)?;

        let computed_folds = self.compute_folds(&parsed);

        let mut prev: Option<(SumcheckPolynomial<F>, F)> = None;
        if let Some(round) = parsed.initial_sumcheck_rounds.first() {
            // Check the first polynomial
            let (mut prev_poly, mut randomness) = round.clone();
            if prev_poly.sum_over_hypercube()
                != parsed_commitment
                    .ood_answers
                    .iter()
                    .copied()
                    .chain(evaluations.clone())
                    .zip(&parsed.initial_combination_randomness)
                    .map(|(ans, rand)| ans * rand)
                    .sum()
            {
                return Err(ProofError::InvalidProof);
            }

            // Check the rest of the rounds
            for (sumcheck_poly, new_randomness) in &parsed.initial_sumcheck_rounds[1..] {
                if sumcheck_poly.sum_over_hypercube()
                    != prev_poly.evaluate_at_point(&randomness.into())
                {
                    return Err(ProofError::InvalidProof);
                }
                prev_poly = sumcheck_poly.clone();
                randomness = *new_randomness;
            }

            prev = Some((prev_poly, randomness));
        }

        for (round, folds) in parsed.rounds.iter().zip(&computed_folds) {
            let (sumcheck_poly, new_randomness) = &round.sumcheck_rounds[0].clone();

            let values = round.ood_answers.iter().copied().chain(folds.clone());

            let prev_eval = if let Some((prev_poly, randomness)) = prev {
                prev_poly.evaluate_at_point(&randomness.into())
            } else {
                F::ZERO
            };
            let claimed_sum = prev_eval
                + values
                    .zip(&round.combination_randomness)
                    .map(|(val, rand)| val * rand)
                    .sum::<F>();

            if sumcheck_poly.sum_over_hypercube() != claimed_sum {
                return Err(ProofError::InvalidProof);
            }

            prev = Some((sumcheck_poly.clone(), *new_randomness));

            // Check the rest of the round
            for (sumcheck_poly, new_randomness) in &round.sumcheck_rounds[1..] {
                let (prev_poly, randomness) = prev.unwrap();
                if sumcheck_poly.sum_over_hypercube()
                    != prev_poly.evaluate_at_point(&randomness.into())
                {
                    return Err(ProofError::InvalidProof);
                }
                prev = Some((sumcheck_poly.clone(), *new_randomness));
            }
        }

        // Check the foldings computed from the proof match the evaluations of the polynomial
        let final_folds = &computed_folds[computed_folds.len() - 1];
        let final_evaluations = parsed
            .final_coefficients
            .evaluate_at_univariate(&parsed.final_randomness_points);
        if !final_folds
            .iter()
            .zip(final_evaluations)
            .all(|(&fold, eval)| fold == eval)
        {
            return Err(ProofError::InvalidProof);
        }

        // Check the final sumchecks
        if self.params.final_sumcheck_rounds > 0 {
            let prev_sumcheck_poly_eval = if let Some((prev_poly, randomness)) = prev {
                prev_poly.evaluate_at_point(&randomness.into())
            } else {
                F::ZERO
            };
            let (sumcheck_poly, new_randomness) = &parsed.final_sumcheck_rounds[0].clone();
            let claimed_sum = prev_sumcheck_poly_eval;

            if sumcheck_poly.sum_over_hypercube() != claimed_sum {
                return Err(ProofError::InvalidProof);
            }

            prev = Some((sumcheck_poly.clone(), *new_randomness));

            // Check the rest of the round
            for (sumcheck_poly, new_randomness) in &parsed.final_sumcheck_rounds[1..] {
                let (prev_poly, randomness) = prev.unwrap();
                if sumcheck_poly.sum_over_hypercube()
                    != prev_poly.evaluate_at_point(&randomness.into())
                {
                    return Err(ProofError::InvalidProof);
                }
                prev = Some((sumcheck_poly.clone(), *new_randomness));
            }
        }

        let prev_sumcheck_poly_eval = if let Some((prev_poly, randomness)) = prev {
            prev_poly.evaluate_at_point(&randomness.into())
        } else {
            F::ZERO
        };

        // Check the final sumcheck evaluation
        let evaluation_of_v_poly = self.compute_w_poly(&parsed_commitment, statement, &parsed);
        let final_value = parsed.final_coefficients.evaluate(&parsed.final_sumcheck_randomness);

        if prev_sumcheck_poly_eval
            != evaluation_of_v_poly * final_value
        {
            return Err(ProofError::InvalidProof);
        }

        Ok(())
    }
}<|MERGE_RESOLUTION|>--- conflicted
+++ resolved
@@ -349,21 +349,13 @@
         let mut value : F = new_constraints
             .iter()
             .zip(&proof.initial_combination_randomness)
-<<<<<<< HEAD
             .map(|((weight, _), randomness)| 
                 *randomness * weight.compute(&folding_randomness)
             )
            .sum();
         
-        for round_proof in &proof.rounds {
-            num_variables -= self.params.folding_factor;
-=======
-            .map(|(point, randomness)| *randomness * eq_poly_outside(&point, &folding_randomness))
-            .sum();
-
         for (round, round_proof) in proof.rounds.iter().enumerate() {
             num_variables -= self.params.folding_factor.at_round(round);
->>>>>>> 5f6ff225
             folding_randomness = MultilinearPoint(folding_randomness.0[..num_variables].to_vec());
 
             let ood_points = &round_proof.ood_points;
