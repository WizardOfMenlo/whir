--- conflicted
+++ resolved
@@ -61,33 +61,6 @@
     /// Returns the constraint evaluation point and the values of the deferred constraints.
     /// It is the callers responsibility to verify the deferred constraints.
     #[allow(clippy::too_many_lines)]
-<<<<<<< HEAD
-    pub(crate) fn parse_proof<VerifierState>(
-        &self,
-        verifier_state: &mut VerifierState,
-        parsed_commitment: &ParsedCommitment<F, MerkleConfig::InnerDigest>,
-        whir_proof: &WhirProof<MerkleConfig, F>,
-        statement_points_len: usize,
-    ) -> ProofResult<ParsedProof<F>>
-    where
-        VerifierState: UnitToBytes
-            + UnitToField<F>
-            + FieldToUnitDeserialize<F>
-            + PoWChallenge
-            + DigestToUnitDeserialize<MerkleConfig>,
-    {
-        let (committed_ood_points, _) = parsed_commitment.ood_data();
-        let mut sumcheck_rounds = Vec::new();
-        let mut folding_randomness;
-        let initial_combination_randomness;
-        if self.params.initial_statement {
-            // Derive combination randomness and first sumcheck polynomial
-            let [combination_randomness_gen] = verifier_state.challenge_scalars()?;
-            initial_combination_randomness = expand_randomness(
-                combination_randomness_gen,
-                committed_ood_points.len() + statement_points_len,
-            );
-=======
     pub fn verify(
         &self,
         verifier_state: &mut VerifierState,
@@ -112,7 +85,6 @@
             let combination_randomness =
                 self.combine_constraints(verifier_state, &mut claimed_sum, &constraints)?;
             round_constraints.push((combination_randomness, constraints));
->>>>>>> 88cbde0b
 
             // Initial sumcheck
             let folding_randomness = self.verify_sumcheck_rounds(
@@ -123,14 +95,10 @@
             )?;
             round_folding_randomness.push(folding_randomness);
         } else {
-<<<<<<< HEAD
-            assert_eq!(committed_ood_points.len(), 0);
-            assert_eq!(statement_points_len, 0);
-=======
+
             assert_eq!(prev_commitment.ood_points.len(), 0);
             assert!(statement.constraints.is_empty());
             round_constraints.push((vec![], vec![]));
->>>>>>> 88cbde0b
 
             let mut folding_randomness = vec![F::ZERO; self.params.folding_factor.at_round(0)];
             verifier_state.fill_challenge_scalars(&mut folding_randomness)?;
@@ -140,27 +108,6 @@
             self.verify_proof_of_work(verifier_state, self.params.starting_folding_pow_bits)?;
         }
 
-<<<<<<< HEAD
-        // Not needed in the first round
-        let mut prev_root = MerkleConfig::InnerDigest::default();
-        let mut domain_gen = self.params.starting_domain.backing_domain.group_gen();
-        let mut exp_domain_gen = domain_gen.pow([1 << self.params.folding_factor.at_round(0)]);
-        let mut domain_gen_inv = self.params.starting_domain.backing_domain.group_gen_inv();
-        let mut domain_size = self.params.starting_domain.size();
-        let mut rounds = vec![];
-
-        for r in 0..self.params.n_rounds() {
-            let round_params = &self.params.round_parameters[r];
-
-            let new_root = verifier_state.read_digest()?;
-
-            let mut ood_points = vec![F::ZERO; round_params.ood_samples];
-            let mut ood_answers = vec![F::ZERO; round_params.ood_samples];
-            if round_params.ood_samples > 0 {
-                verifier_state.fill_challenge_scalars(&mut ood_points)?;
-                verifier_state.fill_next_scalars(&mut ood_answers)?;
-            }
-=======
         for round_index in 0..self.params.n_rounds() {
             // Fetch round parameters from config
             let round_params = &self.params.round_parameters[round_index];
@@ -171,7 +118,6 @@
                 round_params.num_variables,
                 round_params.ood_samples,
             )?;
->>>>>>> 88cbde0b
 
             // Verify in-domain challenges on the previous commitment.
             let stir_constraints = self.verify_stir_challenges(
@@ -191,55 +137,35 @@
                 self.combine_constraints(verifier_state, &mut claimed_sum, &constraints)?;
             round_constraints.push((combination_randomness.clone(), constraints));
 
-<<<<<<< HEAD
             let (merkle_proof, answers) =
                 whir_proof.round_data(r, parsed_commitment.batching_randomness);
 
-            if r > 0 {
-                if !merkle_proof
-                    .verify(
-                        &self.params.leaf_hash_params,
-                        &self.params.two_to_one_params,
-                        &prev_root,
-                        answers.iter().map(|a| a.as_ref()),
-                    )
-                    .unwrap()
-                    || merkle_proof.leaf_indexes != stir_challenges_indexes
-                {
-                    return Err(ProofError::InvalidProof);
-                }
-            } else if !whir_proof.validate_first_round(
-                parsed_commitment,
-                &stir_challenges_indexes,
-                &self.params.leaf_hash_params,
-                &self.params.two_to_one_params,
-            ) {
-                return Err(ProofError::InvalidProof);
-            }
-
-            if round_params.pow_bits > 0. {
-                verifier_state.challenge_pow::<PowStrategy>(round_params.pow_bits)?;
-            }
-
-            let [combination_randomness_gen] = verifier_state.challenge_scalars()?;
-            let combination_randomness = expand_randomness(
-                combination_randomness_gen,
-                stir_challenges_indexes.len() + round_params.ood_samples,
-            );
-
-            let mut sumcheck_rounds =
-                Vec::with_capacity(self.params.folding_factor.at_round(r + 1));
-            for _ in 0..self.params.folding_factor.at_round(r + 1) {
-                let sumcheck_poly_evals: [_; 3] = verifier_state.next_scalars()?;
-                let sumcheck_poly = SumcheckPolynomial::new(sumcheck_poly_evals.to_vec(), 1);
-                let [folding_randomness_single] = verifier_state.challenge_scalars()?;
-                sumcheck_rounds.push((sumcheck_poly, folding_randomness_single));
-
-                if round_params.folding_pow_bits > 0. {
-                    verifier_state.challenge_pow::<PowStrategy>(round_params.folding_pow_bits)?;
-                }
-            }
-=======
+            // if r > 0 {
+            //     if !merkle_proof
+            //         .verify(
+            //             &self.params.leaf_hash_params,
+            //             &self.params.two_to_one_params,
+            //             &prev_root,
+            //             answers.iter().map(|a| a.as_ref()),
+            //         )
+            //         .unwrap()
+            //         || merkle_proof.leaf_indexes != stir_challenges_indexes
+            //     {
+            //         return Err(ProofError::InvalidProof);
+            //     }
+            // } else if !whir_proof.validate_first_round(
+            //     parsed_commitment,
+            //     &stir_challenges_indexes,
+            //     &self.params.leaf_hash_params,
+            //     &self.params.two_to_one_params,
+            // ) {
+            //     return Err(ProofError::InvalidProof);
+            // }
+
+            // if round_params.pow_bits > 0. {
+            //     verifier_state.challenge_pow::<PowStrategy>(round_params.pow_bits)?;
+            // }
+
             let folding_randomness = self.verify_sumcheck_rounds(
                 verifier_state,
                 &mut claimed_sum,
@@ -247,7 +173,6 @@
                 round_params.folding_pow_bits,
             )?;
             round_folding_randomness.push(folding_randomness);
->>>>>>> 88cbde0b
 
             // Update round parameters
             prev_commitment = new_commitment;
@@ -266,44 +191,42 @@
             round_folding_randomness.last().unwrap(),
         )?;
 
-<<<<<<< HEAD
         let (final_merkle_proof, final_randomness_answers) = whir_proof.round_data(
             self.params.n_rounds(),
             parsed_commitment.batching_randomness,
         );
 
-        if self.params.n_rounds() == 0 {
-            // There's only a single round, so we need to validate against the
-            // root batched node
-            if !whir_proof.validate_first_round(
-                parsed_commitment,
-                &final_randomness_indexes,
-                &self.params.leaf_hash_params,
-                &self.params.two_to_one_params,
-            ) {
-                return Err(ProofError::InvalidProof);
-            }
-        } else {
-            if !final_merkle_proof
-                .verify(
-                    &self.params.leaf_hash_params,
-                    &self.params.two_to_one_params,
-                    &prev_root,
-                    final_randomness_answers.iter().map(|a| a.as_ref()),
-                )
-                .unwrap()
-                || final_merkle_proof.leaf_indexes != final_randomness_indexes
-            {
-                return Err(ProofError::InvalidProof);
-            }
-=======
-        // Verify stir constraints directly on final polynomial
+        // if self.params.n_rounds() == 0 {
+        //     // There's only a single round, so we need to validate against the
+        //     // root batched node
+        //     if !whir_proof.validate_first_round(
+        //         parsed_commitment,
+        //         &final_randomness_indexes,
+        //         &self.params.leaf_hash_params,
+        //         &self.params.two_to_one_params,
+        //     ) {
+        //         return Err(ProofError::InvalidProof);
+        //     }
+        // } else {
+        //     if !final_merkle_proof
+        //         .verify(
+        //             &self.params.leaf_hash_params,
+        //             &self.params.two_to_one_params,
+        //             &prev_root,
+        //             final_randomness_answers.iter().map(|a| a.as_ref()),
+        //         )
+        //         .unwrap()
+        //         || final_merkle_proof.leaf_indexes != final_randomness_indexes
+        //     {
+        //         return Err(ProofError::InvalidProof);
+        //     }
+        // }
+            // Verify stir constraints directly on final polynomial
         if !stir_constraints
             .iter()
             .all(|c| c.verify(&final_coefficients))
         {
             return Err(ProofError::InvalidProof);
->>>>>>> 88cbde0b
         }
 
         let final_sumcheck_randomness = self.verify_sumcheck_rounds(
@@ -343,14 +266,6 @@
     /// Returns the randomness used.
     pub fn combine_constraints(
         &self,
-<<<<<<< HEAD
-        ood_points: &[F],
-        ood_response: &[F],
-        statement: &StatementVerifier<F>,
-        proof: &ParsedProof<F>,
-    ) -> F {
-        let mut num_variables = self.params.mv_parameters.num_variables;
-=======
         verifier_state: &mut VerifierState,
         claimed_sum: &mut F,
         constraints: &[Constraint<F>],
@@ -363,23 +278,22 @@
             .zip(&combination_randomness)
             .map(|(c, rand)| c.sum * rand)
             .sum::<F>();
->>>>>>> 88cbde0b
 
         Ok(combination_randomness)
     }
 
-<<<<<<< HEAD
-        let mut new_constraints: Vec<_> = ood_points
-            .iter()
-            .zip(ood_response.iter())
-            .map(|(&point, &eval)| {
-                let weights = VerifierWeights::evaluation(
-                    MultilinearPoint::expand_from_univariate(point, num_variables),
-                );
-                (weights, eval)
-            })
-            .collect();
-=======
+// <<<<<<< HEAD
+//         let mut new_constraints: Vec<_> = ood_points
+//             .iter()
+//             .zip(ood_response.iter())
+//             .map(|(&point, &eval)| {
+//                 let weights = VerifierWeights::evaluation(
+//                     MultilinearPoint::expand_from_univariate(point, num_variables),
+//                 );
+//                 (weights, eval)
+//             })
+//             .collect();
+// =======
     /// Verify rounds of sumcheck updating the claimed_sum and returning the folding randomness.
     pub fn verify_sumcheck_rounds(
         &self,
@@ -393,7 +307,6 @@
             // Receive this round's sumcheck polynomial
             let sumcheck_poly_evals: [_; 3] = verifier_state.next_scalars()?;
             let sumcheck_poly = SumcheckPolynomial::new(sumcheck_poly_evals.to_vec(), 1);
->>>>>>> 88cbde0b
 
             // Verify claimed sum is consistent with polynomial
             if sumcheck_poly.sum_over_boolean_hypercube() != *claimed_sum {
@@ -415,68 +328,68 @@
         Ok(MultilinearPoint(randomness))
     }
 
-<<<<<<< HEAD
-    #[allow(clippy::too_many_lines)]
-    pub(crate) fn verify_parsed(
-        &self,
-        statement: &StatementVerifier<F>,
-        parsed_commitment: &ParsedCommitment<F, MerkleConfig::InnerDigest>,
-        parsed_proof: &ParsedProof<F>,
-    ) -> ProofResult<()> {
-        let evaluations: Vec<_> = statement.constraints.iter().map(|c| c.1).collect();
-
-        let computed_folds = self
-            .params
-            .fold_optimisation
-            .stir_evaluations_verifier(&parsed_proof, &self.params);
-
-        let mut prev_sumcheck = None;
-
-        let (ood_points, ood_answers) = parsed_commitment.ood_data();
-        // Initial sumcheck verification
-        if let Some((poly, randomness)) = parsed_proof.initial_sumcheck_rounds.first().cloned() {
-            if poly.sum_over_boolean_hypercube()
-                != ood_answers
-                    .iter()
-                    .copied()
-                    .chain(evaluations)
-                    .zip(&parsed_proof.initial_combination_randomness)
-                    .map(|(ans, rand)| ans * rand)
-                    .sum()
-            {
-                println!("Initial sumcheck failed");
-                return Err(ProofError::InvalidProof);
-            }
-
-            let mut current = (poly, randomness);
-
-            // Check the rest of the rounds
-            for (next_poly, next_rand) in &parsed_proof.initial_sumcheck_rounds[1..] {
-                if next_poly.sum_over_boolean_hypercube()
-                    != current.0.evaluate_at_point(&current.1.into())
-                {
-                    return Err(ProofError::InvalidProof);
-                }
-                current = (next_poly.clone(), *next_rand);
-            }
-
-            prev_sumcheck = Some(current);
-        }
-
-        // Sumcheck rounds
-        for (round, folds) in parsed_proof.rounds.iter().zip(&computed_folds) {
-            let (sumcheck_poly, new_randomness) = &round.sumcheck_rounds[0];
-
-            let values = round
-                .ood_answers
-                .iter()
-                .copied()
-                .chain(folds.iter().copied());
-
-            let prev_eval = prev_sumcheck
-                .as_ref()
-                .map_or(F::ZERO, |(p, r)| p.evaluate_at_point(&(*r).into()));
-=======
+// <<<<<<< HEAD
+//     #[allow(clippy::too_many_lines)]
+//     pub(crate) fn verify_parsed(
+//         &self,
+//         statement: &StatementVerifier<F>,
+//         parsed_commitment: &ParsedCommitment<F, MerkleConfig::InnerDigest>,
+//         parsed_proof: &ParsedProof<F>,
+//     ) -> ProofResult<()> {
+//         let evaluations: Vec<_> = statement.constraints.iter().map(|c| c.1).collect();
+
+//         let computed_folds = self
+//             .params
+//             .fold_optimisation
+//             .stir_evaluations_verifier(&parsed_proof, &self.params);
+
+//         let mut prev_sumcheck = None;
+
+//         let (ood_points, ood_answers) = parsed_commitment.ood_data();
+//         // Initial sumcheck verification
+//         if let Some((poly, randomness)) = parsed_proof.initial_sumcheck_rounds.first().cloned() {
+//             if poly.sum_over_boolean_hypercube()
+//                 != ood_answers
+//                     .iter()
+//                     .copied()
+//                     .chain(evaluations)
+//                     .zip(&parsed_proof.initial_combination_randomness)
+//                     .map(|(ans, rand)| ans * rand)
+//                     .sum()
+//             {
+//                 println!("Initial sumcheck failed");
+//                 return Err(ProofError::InvalidProof);
+//             }
+
+//             let mut current = (poly, randomness);
+
+//             // Check the rest of the rounds
+//             for (next_poly, next_rand) in &parsed_proof.initial_sumcheck_rounds[1..] {
+//                 if next_poly.sum_over_boolean_hypercube()
+//                     != current.0.evaluate_at_point(&current.1.into())
+//                 {
+//                     return Err(ProofError::InvalidProof);
+//                 }
+//                 current = (next_poly.clone(), *next_rand);
+//             }
+
+//             prev_sumcheck = Some(current);
+//         }
+
+//         // Sumcheck rounds
+//         for (round, folds) in parsed_proof.rounds.iter().zip(&computed_folds) {
+//             let (sumcheck_poly, new_randomness) = &round.sumcheck_rounds[0];
+
+//             let values = round
+//                 .ood_answers
+//                 .iter()
+//                 .copied()
+//                 .chain(folds.iter().copied());
+
+//             let prev_eval = prev_sumcheck
+//                 .as_ref()
+//                 .map_or(F::ZERO, |(p, r)| p.evaluate_at_point(&(*r).into()));
+// =======
     /// Verify a STIR challenges against a commitment and return the constraints.
     pub fn verify_stir_challenges(
         &self,
@@ -502,7 +415,6 @@
             .into_iter()
             .map(|answers| CoefficientList::new(answers).evaluate(folding_randomness))
             .collect();
->>>>>>> 88cbde0b
 
         let stir_constraints = stir_challenges_indexes
             .iter()
@@ -534,46 +446,46 @@
             return Err(ProofError::InvalidProof);
         }
 
-<<<<<<< HEAD
-        // Check the foldings computed from the proof match the evaluations of
-        // the polynomial
-        let final_folds = &computed_folds.last().expect("final folds missing");
-        let final_evaluations = parsed_proof
-            .final_coefficients
-            .evaluate_at_univariate(&parsed_proof.final_randomness_points);
-        if !final_folds
-            .iter()
-            .zip(final_evaluations)
-            .all(|(&fold, eval)| fold == eval)
-        {
-            return Err(ProofError::InvalidProof);
-        }
-
-        // Check the final sumchecks
-        if self.params.final_sumcheck_rounds > 0 {
-            let claimed_sum = prev_sumcheck
-                .as_ref()
-                .map_or(F::ZERO, |(p, r)| p.evaluate_at_point(&(*r).into()));
-
-            let (sumcheck_poly, new_randomness) = &parsed_proof.final_sumcheck_rounds[0];
-
-            if sumcheck_poly.sum_over_boolean_hypercube() != claimed_sum {
-                return Err(ProofError::InvalidProof);
-            }
-
-            prev_sumcheck = Some((sumcheck_poly.clone(), *new_randomness));
-
-            // Check the rest of the round
-            for (sumcheck_poly, new_randomness) in &parsed_proof.final_sumcheck_rounds[1..] {
-                let (prev_poly, randomness) = prev_sumcheck.unwrap();
-                if sumcheck_poly.sum_over_boolean_hypercube()
-                    != prev_poly.evaluate_at_point(&randomness.into())
-                {
-                    return Err(ProofError::InvalidProof);
-                }
-                prev_sumcheck = Some((sumcheck_poly.clone(), *new_randomness));
-            }
-=======
+// <<<<<<< HEAD
+//         // Check the foldings computed from the proof match the evaluations of
+//         // the polynomial
+//         let final_folds = &computed_folds.last().expect("final folds missing");
+//         let final_evaluations = parsed_proof
+//             .final_coefficients
+//             .evaluate_at_univariate(&parsed_proof.final_randomness_points);
+//         if !final_folds
+//             .iter()
+//             .zip(final_evaluations)
+//             .all(|(&fold, eval)| fold == eval)
+//         {
+//             return Err(ProofError::InvalidProof);
+//         }
+
+//         // Check the final sumchecks
+//         if self.params.final_sumcheck_rounds > 0 {
+//             let claimed_sum = prev_sumcheck
+//                 .as_ref()
+//                 .map_or(F::ZERO, |(p, r)| p.evaluate_at_point(&(*r).into()));
+
+//             let (sumcheck_poly, new_randomness) = &parsed_proof.final_sumcheck_rounds[0];
+
+//             if sumcheck_poly.sum_over_boolean_hypercube() != claimed_sum {
+//                 return Err(ProofError::InvalidProof);
+//             }
+
+//             prev_sumcheck = Some((sumcheck_poly.clone(), *new_randomness));
+
+//             // Check the rest of the round
+//             for (sumcheck_poly, new_randomness) in &parsed_proof.final_sumcheck_rounds[1..] {
+//                 let (prev_poly, randomness) = prev_sumcheck.unwrap();
+//                 if sumcheck_poly.sum_over_boolean_hypercube()
+//                     != prev_poly.evaluate_at_point(&randomness.into())
+//                 {
+//                     return Err(ProofError::InvalidProof);
+//                 }
+//                 prev_sumcheck = Some((sumcheck_poly.clone(), *new_randomness));
+//             }
+// =======
         // Verify merkle proof
         let correct = merkle_proof
             .verify(
@@ -599,26 +511,25 @@
     ) -> ProofResult<()> {
         if bits > 0. {
             verifier_state.challenge_pow::<PowStrategy>(bits)?;
->>>>>>> 88cbde0b
         }
         Ok(())
     }
 
-<<<<<<< HEAD
-        // Final v · w Check
-        let prev_sumcheck_poly_eval =
-            prev_sumcheck.map_or(F::ZERO, |(poly, rand)| poly.evaluate_at_point(&rand.into()));
-
-        // Check the final sumcheck evaluation
-        let evaluation_of_v_poly =
-            self.compute_w_poly(ood_points, &ood_answers, statement, parsed_proof);
-        let final_value = parsed_proof
-            .final_coefficients
-            .evaluate(&parsed_proof.final_sumcheck_randomness);
-
-        if prev_sumcheck_poly_eval != evaluation_of_v_poly * final_value {
-            return Err(ProofError::InvalidProof);
-=======
+// <<<<<<< HEAD
+//         // Final v · w Check
+//         let prev_sumcheck_poly_eval =
+//             prev_sumcheck.map_or(F::ZERO, |(poly, rand)| poly.evaluate_at_point(&rand.into()));
+
+//         // Check the final sumcheck evaluation
+//         let evaluation_of_v_poly =
+//             self.compute_w_poly(ood_points, &ood_answers, statement, parsed_proof);
+//         let final_value = parsed_proof
+//             .final_coefficients
+//             .evaluate(&parsed_proof.final_sumcheck_randomness);
+
+//         if prev_sumcheck_poly_eval != evaluation_of_v_poly * final_value {
+//             return Err(ProofError::InvalidProof);
+// =======
     /// Evaluate the random linear combination of constraints in `point`.
     fn eval_constraints_poly(
         &self,
@@ -648,7 +559,6 @@
                     value * randomness
                 })
                 .sum::<F>();
->>>>>>> 88cbde0b
         }
         value
     }
