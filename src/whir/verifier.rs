--- conflicted
+++ resolved
@@ -29,16 +29,6 @@
     MerkleConfig: Config,
 {
     params: &'a WhirConfig<F, MerkleConfig, PowStrategy>,
-}
-
-<<<<<<< HEAD
-impl<'a, F, MerkleConfig, PowStrategy> Verifier<'a, F, MerkleConfig, PowStrategy>
-=======
-#[derive(Clone)]
-pub struct ParsedCommitment<F, D> {
-    root: D,
-    ood_points: Vec<F>,
-    ood_answers: Vec<F>,
 }
 
 impl<F, MerkleConfig> RoundZeroProofValidator<ParsedCommitment<F, MerkleConfig::InnerDigest>>
@@ -83,8 +73,7 @@
     }
 }
 
-impl<F, MerkleConfig, PowStrategy> Verifier<F, MerkleConfig, PowStrategy>
->>>>>>> 491fa88a
+impl<'a, F, MerkleConfig, PowStrategy> Verifier<'a, F, MerkleConfig, PowStrategy>
 where
     F: FftField,
     MerkleConfig: Config<Leaf = [F]>,
@@ -428,46 +417,19 @@
     #[allow(clippy::too_many_lines)]
     pub(crate) fn verify_parsed<CommitmentType>(
         &self,
-<<<<<<< HEAD
-        verifier_state: &mut VerifierState,
-        parsed_commitment: &ParsedCommitment<F, MerkleConfig::InnerDigest>,
-=======
->>>>>>> 491fa88a
         statement: &StatementVerifier<F>,
         parsed_commitment: &CommitmentType,
         parsed_proof: &ParsedProof<F>,
     ) -> ProofResult<()>
     where
-<<<<<<< HEAD
-        VerifierState: UnitToBytes
-            + UnitToField<F>
-            + FieldToUnitDeserialize<F>
-            + PoWChallenge
-            + DigestToUnitDeserialize<MerkleConfig>,
-    {
-        // We first do a pass in which we rederive all the FS challenges
-        // Then we will check the algebraic part (so to optimise inversions)
-        let evaluations: Vec<_> = statement.constraints.iter().map(|c| c.1).collect();
-        let parsed = self.parse_proof(
-            verifier_state,
-            parsed_commitment,
-            statement.constraints.len(),
-            whir_proof,
-        )?;
-=======
         CommitmentType: WhirCommitmentData<F, MerkleConfig>,
     {
         let evaluations: Vec<_> = statement.constraints.iter().map(|c| c.1).collect();
->>>>>>> 491fa88a
 
         let computed_folds = self
             .params
             .fold_optimisation
-<<<<<<< HEAD
-            .stir_evaluations_verifier(&parsed, self.params);
-=======
             .stir_evaluations_verifier(&parsed_proof, &self.params);
->>>>>>> 491fa88a
 
         let mut prev_sumcheck = None;
 
@@ -585,14 +547,9 @@
             prev_sumcheck.map_or(F::ZERO, |(poly, rand)| poly.evaluate_at_point(&rand.into()));
 
         // Check the final sumcheck evaluation
-<<<<<<< HEAD
-        let evaluation_of_v_poly = self.compute_w_poly(parsed_commitment, statement, &parsed);
-        let final_value = parsed
-=======
         let evaluation_of_v_poly =
             self.compute_w_poly(ood_points, ood_answers, statement, parsed_proof);
         let final_value = parsed_proof
->>>>>>> 491fa88a
             .final_coefficients
             .evaluate(&parsed_proof.final_sumcheck_randomness);
 
@@ -606,27 +563,24 @@
     pub fn verify<VerifierState>(
         &self,
         verifier_state: &mut VerifierState,
+        parsed_commitment: &ParsedCommitment<F, MerkleConfig::InnerDigest>,
         statement: &StatementVerifier<F>,
         whir_proof: &WhirProof<MerkleConfig, F>,
     ) -> ProofResult<()>
     where
         VerifierState: UnitToBytes
             + UnitToField<F>
-            + DeserializeField<F>
+            + FieldToUnitDeserialize<F>
             + PoWChallenge
-            + DigestReader<MerkleConfig>,
+            + DigestToUnitDeserialize<MerkleConfig>,
     {
-        // We first do a pass in which we rederive all the FS challenges Then we
-        // will check the algebraic part (so to optimise inversions)
-        let _evaluations: Vec<_> = statement.constraints.iter().map(|c| c.1).collect();
-        let parsed_commitment = self.parse_commitment(verifier_state)?;
         let parsed_proof = self.parse_proof(
             verifier_state,
-            &parsed_commitment,
+            parsed_commitment,
             whir_proof,
             statement.constraints.len(),
         )?;
 
-        self.verify_parsed(statement, &parsed_commitment, &parsed_proof)
+        self.verify_parsed(statement, parsed_commitment, &parsed_proof)
     }
 }