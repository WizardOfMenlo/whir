--- conflicted
+++ resolved
@@ -264,46 +264,11 @@
             expand_randomness(combination_randomness_gen, constraints.len());
         *claimed_sum += constraints
             .iter()
-<<<<<<< HEAD
             .zip(&combination_randomness)
             .map(|(c, rand)| c.sum * rand)
             .sum::<F>();
+      
         Ok(combination_randomness)
-=======
-            .zip(&proof.initial_combination_randomness)
-            .map(|(constraint, randomness)| {
-                if constraint.defer_evaluation {
-                    deferred.next().unwrap()
-                } else {
-                    *randomness * constraint.weights.compute(&folding_randomness)
-                }
-            })
-            .sum();
-
-        for (round, round_proof) in proof.rounds.iter().enumerate() {
-            num_variables -= self.params.folding_factor.at_round(round);
-            folding_randomness = MultilinearPoint(folding_randomness.0[..num_variables].to_vec());
-
-            let stir_challenges = round_proof
-                .ood_points
-                .iter()
-                .chain(&round_proof.stir_challenges_points)
-                .map(|&univariate| {
-                    MultilinearPoint::expand_from_univariate(univariate, num_variables)
-                    // TODO:
-                    // Maybe refactor outside
-                });
-
-            let sum_of_claims: F = stir_challenges
-                .zip(&round_proof.combination_randomness)
-                .map(|(pt, rand)| pt.eq_poly_outside(&folding_randomness) * rand)
-                .sum();
-
-            value += sum_of_claims;
-        }
-
-        value
->>>>>>> 2bc451ca
     }
 
     /// Verify rounds of sumcheck updating the claimed_sum and returning the folding randomness.
