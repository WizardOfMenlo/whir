use std::iter;

use ark_crypto_primitives::merkle_tree::Config;
use ark_ff::FftField;
use ark_poly::EvaluationDomain;
use nimue::{
    plugins::ark::{FieldChallenges, FieldReader},
    ByteChallenges, ByteReader, ProofError, ProofResult,
};
use nimue_pow::{self, PoWChallenge};

<<<<<<< HEAD
use super::{parameters::WhirConfig, statement::{StatementVerifier, VerifierWeights}, WhirProof};
use crate::whir::fs_utils::{get_challenge_stir_queries, DigestReader};
use crate::{
    parameters::FoldType,
    poly_utils::{coeffs::CoefficientList, eq_poly_outside, fold::compute_fold, MultilinearPoint},
    sumcheck::SumcheckPolynomial,
=======
use super::{parameters::WhirConfig, Statement, WhirProof};
use crate::{
    parameters::FoldType,
    poly_utils::{coeffs::CoefficientList, fold::compute_fold},
    sumcheck::proof::SumcheckPolynomial,
>>>>>>> 74733635
    utils::expand_randomness,
};
use crate::{
    poly_utils::multilinear::MultilinearPoint,
    whir::fs_utils::{get_challenge_stir_queries, DigestReader},
};

pub struct Verifier<F, MerkleConfig, PowStrategy>
where
    F: FftField,
    MerkleConfig: Config,
{
    params: WhirConfig<F, MerkleConfig, PowStrategy>,
    two_inv: F,
}

#[derive(Clone)]
struct ParsedCommitment<F, D> {
    root: D,
    ood_points: Vec<F>,
    ood_answers: Vec<F>,
}

#[derive(Clone)]
struct ParsedProof<F> {
    initial_combination_randomness: Vec<F>,
    initial_sumcheck_rounds: Vec<(SumcheckPolynomial<F>, F)>,
    rounds: Vec<ParsedRound<F>>,
    final_domain_gen_inv: F,
    final_randomness_indexes: Vec<usize>,
    final_randomness_points: Vec<F>,
    final_randomness_answers: Vec<Vec<F>>,
    final_folding_randomness: MultilinearPoint<F>,
    final_sumcheck_rounds: Vec<(SumcheckPolynomial<F>, F)>,
    final_sumcheck_randomness: MultilinearPoint<F>,
    final_coefficients: CoefficientList<F>,
    statement_values_at_random_point: Vec<F>,
}

#[derive(Debug, Clone)]
struct ParsedRound<F> {
    folding_randomness: MultilinearPoint<F>,
    ood_points: Vec<F>,
    ood_answers: Vec<F>,
    stir_challenges_indexes: Vec<usize>,
    stir_challenges_points: Vec<F>,
    stir_challenges_answers: Vec<Vec<F>>,
    combination_randomness: Vec<F>,
    sumcheck_rounds: Vec<(SumcheckPolynomial<F>, F)>,
    domain_gen_inv: F,
}

impl<F, MerkleConfig, PowStrategy> Verifier<F, MerkleConfig, PowStrategy>
where
    F: FftField,
    MerkleConfig: Config<Leaf = [F]>,
    PowStrategy: nimue_pow::PowStrategy,
{
    pub fn new(params: WhirConfig<F, MerkleConfig, PowStrategy>) -> Self {
        Self {
            params,
            two_inv: F::from(2).inverse().unwrap(), // The only inverse in the entire code :)
        }
    }

    fn parse_commitment<Arthur>(
        &self,
        arthur: &mut Arthur,
    ) -> ProofResult<ParsedCommitment<F, MerkleConfig::InnerDigest>>
    where
        Arthur: ByteReader + FieldReader<F> + FieldChallenges<F> + DigestReader<MerkleConfig>,
    {
        let root = arthur.read_digest()?;

        let mut ood_points = vec![F::ZERO; self.params.committment_ood_samples];
        let mut ood_answers = vec![F::ZERO; self.params.committment_ood_samples];
        if self.params.committment_ood_samples > 0 {
            arthur.fill_challenge_scalars(&mut ood_points)?;
            arthur.fill_next_scalars(&mut ood_answers)?;
        }

        Ok(ParsedCommitment {
            root,
            ood_points,
            ood_answers,
        })
    }

    fn parse_proof<Arthur>(
        &self,
        arthur: &mut Arthur,
        parsed_commitment: &ParsedCommitment<F, MerkleConfig::InnerDigest>,
        statement_points_len: usize, // Will be needed later
        whir_proof: &WhirProof<MerkleConfig, F>,
    ) -> ProofResult<ParsedProof<F>>
    where
        Arthur: FieldReader<F>
            + FieldChallenges<F>
            + PoWChallenge
            + ByteReader
            + ByteChallenges
            + DigestReader<MerkleConfig>,
    {
        let mut sumcheck_rounds = Vec::new();
        let mut folding_randomness: MultilinearPoint<F>;
        let initial_combination_randomness;
        if self.params.initial_statement {
            // Derive combination randomness and first sumcheck polynomial
            let [combination_randomness_gen]: [F; 1] = arthur.challenge_scalars()?;
            initial_combination_randomness = expand_randomness(
                combination_randomness_gen,
                parsed_commitment.ood_points.len() + statement_points_len,
            );


            // Initial sumcheck
            sumcheck_rounds.reserve_exact(self.params.folding_factor.at_round(0));
            for _ in 0..self.params.folding_factor.at_round(0) {
                let sumcheck_poly_evals: [F; 3] = arthur.next_scalars()?;
                let sumcheck_poly = SumcheckPolynomial::new(sumcheck_poly_evals.to_vec(), 1);
                let [folding_randomness_single] = arthur.challenge_scalars()?;
                sumcheck_rounds.push((sumcheck_poly, folding_randomness_single));

                if self.params.starting_folding_pow_bits > 0. {
                    arthur.challenge_pow::<PowStrategy>(self.params.starting_folding_pow_bits)?;
                }
            }

            folding_randomness =
                MultilinearPoint(sumcheck_rounds.iter().map(|&(_, r)| r).rev().collect());
        } else {
            assert_eq!(parsed_commitment.ood_points.len(), 0);
            assert_eq!(statement_points_len, 0);

            initial_combination_randomness = vec![F::ONE];

            let mut folding_randomness_vec = vec![F::ZERO; self.params.folding_factor.at_round(0)];
            arthur.fill_challenge_scalars(&mut folding_randomness_vec)?;
            folding_randomness = MultilinearPoint(folding_randomness_vec);

            // PoW
            if self.params.starting_folding_pow_bits > 0. {
                arthur.challenge_pow::<PowStrategy>(self.params.starting_folding_pow_bits)?;
            }
        }

        let mut prev_root = parsed_commitment.root.clone();
        let mut domain_gen = self.params.starting_domain.backing_domain.group_gen();
        let mut exp_domain_gen = domain_gen.pow([1 << self.params.folding_factor.at_round(0)]);
        let mut domain_gen_inv = self.params.starting_domain.backing_domain.group_gen_inv();
        let mut domain_size = self.params.starting_domain.size();
        let mut rounds = vec![];

        for r in 0..self.params.n_rounds() {
            let (merkle_proof, answers) = &whir_proof.merkle_paths[r];
            let round_params = &self.params.round_parameters[r];

            let new_root = arthur.read_digest()?;

            let mut ood_points = vec![F::ZERO; round_params.ood_samples];
            let mut ood_answers = vec![F::ZERO; round_params.ood_samples];
            if round_params.ood_samples > 0 {
                arthur.fill_challenge_scalars(&mut ood_points)?;
                arthur.fill_next_scalars(&mut ood_answers)?;
            }

            let stir_challenges_indexes = get_challenge_stir_queries(
                domain_size,
                self.params.folding_factor.at_round(r),
                round_params.num_queries,
                arthur,
            )?;

            let stir_challenges_points = stir_challenges_indexes
                .iter()
                .map(|index| exp_domain_gen.pow([*index as u64]))
                .collect();

            if !merkle_proof
                .verify(
                    &self.params.leaf_hash_params,
                    &self.params.two_to_one_params,
                    &prev_root,
                    answers.iter().map(|a| a.as_ref()),
                )
                .unwrap()
                || merkle_proof.leaf_indexes != stir_challenges_indexes
            {
                return Err(ProofError::InvalidProof);
            }

            if round_params.pow_bits > 0. {
                arthur.challenge_pow::<PowStrategy>(round_params.pow_bits)?;
            }

            let [combination_randomness_gen] = arthur.challenge_scalars()?;
            let combination_randomness = expand_randomness(
                combination_randomness_gen,
                stir_challenges_indexes.len() + round_params.ood_samples,
            );

            let mut sumcheck_rounds =
                Vec::with_capacity(self.params.folding_factor.at_round(r + 1));
            for _ in 0..self.params.folding_factor.at_round(r + 1) {
                let sumcheck_poly_evals: [F; 3] = arthur.next_scalars()?;
                let sumcheck_poly = SumcheckPolynomial::new(sumcheck_poly_evals.to_vec(), 1);
                let [folding_randomness_single] = arthur.challenge_scalars()?;
                sumcheck_rounds.push((sumcheck_poly, folding_randomness_single));

                if round_params.folding_pow_bits > 0. {
                    arthur.challenge_pow::<PowStrategy>(round_params.folding_pow_bits)?;
                }
            }

            let new_folding_randomness =
                MultilinearPoint(sumcheck_rounds.iter().map(|&(_, r)| r).rev().collect());

            rounds.push(ParsedRound {
                folding_randomness,
                ood_points,
                ood_answers,
                stir_challenges_indexes,
                stir_challenges_points,
                stir_challenges_answers: answers.clone(),
                combination_randomness,
                sumcheck_rounds,
                domain_gen_inv,
            });

            folding_randomness = new_folding_randomness;

            prev_root = new_root.clone();
            domain_gen = domain_gen * domain_gen;
            exp_domain_gen = domain_gen.pow([1 << self.params.folding_factor.at_round(r + 1)]);
            domain_gen_inv = domain_gen_inv * domain_gen_inv;
            domain_size /= 2;
        }

        let mut final_coefficients = vec![F::ZERO; 1 << self.params.final_sumcheck_rounds];
        arthur.fill_next_scalars(&mut final_coefficients)?;
        let final_coefficients = CoefficientList::new(final_coefficients);

        // Final queries verify
        let final_randomness_indexes = get_challenge_stir_queries(
            domain_size,
            self.params.folding_factor.at_round(self.params.n_rounds()),
            self.params.final_queries,
            arthur,
        )?;
        let final_randomness_points = final_randomness_indexes
            .iter()
            .map(|index| exp_domain_gen.pow([*index as u64]))
            .collect();

        let (final_merkle_proof, final_randomness_answers) = &whir_proof.merkle_paths[whir_proof.merkle_paths.len() - 1];
        if !final_merkle_proof
            .verify(
                &self.params.leaf_hash_params,
                &self.params.two_to_one_params,
                &prev_root,
                final_randomness_answers.iter().map(|a| a.as_ref()),
            )
            .unwrap()
            || final_merkle_proof.leaf_indexes != final_randomness_indexes
        {
            return Err(ProofError::InvalidProof);
        }

        if self.params.final_pow_bits > 0. {
            arthur.challenge_pow::<PowStrategy>(self.params.final_pow_bits)?;
        }

        let mut final_sumcheck_rounds = Vec::with_capacity(self.params.final_sumcheck_rounds);
        for _ in 0..self.params.final_sumcheck_rounds {
            let sumcheck_poly_evals: [F; 3] = arthur.next_scalars()?;
            let sumcheck_poly = SumcheckPolynomial::new(sumcheck_poly_evals.to_vec(), 1);
            let [folding_randomness_single] = arthur.challenge_scalars()?;
            final_sumcheck_rounds.push((sumcheck_poly, folding_randomness_single));

            if self.params.final_folding_pow_bits > 0. {
                arthur.challenge_pow::<PowStrategy>(self.params.final_folding_pow_bits)?;
            }
        }
        let final_sumcheck_randomness = MultilinearPoint(
            final_sumcheck_rounds
                .iter()
                .map(|&(_, r)| r)
                .rev()
                .collect(),
        );

        Ok(ParsedProof {
            initial_combination_randomness,
            initial_sumcheck_rounds: sumcheck_rounds,
            rounds,
            final_domain_gen_inv: domain_gen_inv,
            final_folding_randomness: folding_randomness,
            final_randomness_indexes,
            final_randomness_points,
            final_randomness_answers: final_randomness_answers.clone(),
            final_sumcheck_rounds,
            final_sumcheck_randomness,
            final_coefficients,
            statement_values_at_random_point: whir_proof.statement_values_at_random_point.clone(),
        })
    }

    fn compute_w_poly(
        &self,
        parsed_commitment: &ParsedCommitment<F, MerkleConfig::InnerDigest>,
        statement: &StatementVerifier<F>,
        proof: &ParsedProof<F>,
    ) -> F {
        let mut num_variables = self.params.mv_parameters.num_variables;

        let mut folding_randomness = MultilinearPoint(
            iter::once(&proof.final_sumcheck_randomness.0)
                .chain(iter::once(&proof.final_folding_randomness.0))
                .chain(proof.rounds.iter().rev().map(|r| &r.folding_randomness.0))
                .flatten()
                .copied()
                .collect(),
        );

        let mut new_constraints: Vec<(VerifierWeights<F>, F)> = Vec::new();
        for (point, evaluation) in parsed_commitment.ood_points.clone().into_iter().zip(parsed_commitment.ood_answers.clone()) {
            let weights = VerifierWeights::evaluation(MultilinearPoint::expand_from_univariate(point, num_variables));
            new_constraints.push((weights, evaluation));
        }
        let mut proof_values_iter = proof.statement_values_at_random_point.iter();
        for constraint in statement.constraints.iter() {
            match &constraint.0 {
                VerifierWeights::Evaluation { point } => {
                    new_constraints.push((VerifierWeights::evaluation(point.clone()), constraint.1));
                }
                VerifierWeights::Linear { .. } => {
                    let term = proof_values_iter
                        .next()
                        .expect("Not enough proof statement values for linear constraints");
                    new_constraints.push((VerifierWeights::linear(num_variables, Some(*term)), constraint.1));
                }
            }
        }
        let mut value : F = new_constraints
            .iter()
            .zip(&proof.initial_combination_randomness)
<<<<<<< HEAD
            .map(|((weight, _), randomness)| 
                *randomness * weight.compute(&folding_randomness)
            )
           .sum();
        
=======
            .map(|(point, randomness)| *randomness * point.eq_poly_outside(&folding_randomness))
            .sum();

>>>>>>> 74733635
        for (round, round_proof) in proof.rounds.iter().enumerate() {
            num_variables -= self.params.folding_factor.at_round(round);
            folding_randomness = MultilinearPoint(folding_randomness.0[..num_variables].to_vec());

            let ood_points = &round_proof.ood_points;
            let stir_challenges_points = &round_proof.stir_challenges_points;
            let stir_challenges = ood_points
                .iter()
                .chain(stir_challenges_points)
                .copied()
                .map(|univariate| {
                    MultilinearPoint::expand_from_univariate(univariate, num_variables)
                    // TODO:
                    // Maybe refactor outside
                });

            let sum_of_claims: F = stir_challenges
                .into_iter()
                .map(|point| point.eq_poly_outside(&folding_randomness))
                .zip(&round_proof.combination_randomness)
                .map(|(point, rand)|
                    point * rand
                )
                .sum();

            value += sum_of_claims;
        }

        value
    }

    fn compute_folds(&self, parsed: &ParsedProof<F>) -> Vec<Vec<F>> {
        match self.params.fold_optimisation {
            FoldType::Naive => self.compute_folds_full(parsed),
            FoldType::ProverHelps => self.compute_folds_helped(parsed),
        }
    }

    fn compute_folds_full(&self, parsed: &ParsedProof<F>) -> Vec<Vec<F>> {
        let mut domain_size = self.params.starting_domain.backing_domain.size();

        let mut result = Vec::new();

        for (round_index, round) in parsed.rounds.iter().enumerate() {
            let coset_domain_size = 1 << self.params.folding_factor.at_round(round_index);
            // This is such that coset_generator^coset_domain_size = F::ONE
            //let _coset_generator = domain_gen.pow(&[(domain_size / coset_domain_size) as u64]);
            let coset_generator_inv = round
                .domain_gen_inv
                .pow([(domain_size / coset_domain_size) as u64]);

            let evaluations: Vec<_> = round
                .stir_challenges_indexes
                .iter()
                .zip(&round.stir_challenges_answers)
                .map(|(index, answers)| {
                    // The coset is w^index * <w_coset_generator>
                    //let _coset_offset = domain_gen.pow(&[*index as u64]);
                    let coset_offset_inv = round.domain_gen_inv.pow([*index as u64]);

                    compute_fold(
                        answers,
                        &round.folding_randomness.0,
                        coset_offset_inv,
                        coset_generator_inv,
                        self.two_inv,
                        self.params.folding_factor.at_round(round_index),
                    )
                })
                .collect();
            result.push(evaluations);
            domain_size /= 2;
        }

        let coset_domain_size = 1 << self.params.folding_factor.at_round(parsed.rounds.len());
        let domain_gen_inv = parsed.final_domain_gen_inv;

        // Final round
        let coset_generator_inv = domain_gen_inv.pow([(domain_size / coset_domain_size) as u64]);
        let evaluations: Vec<_> = parsed
            .final_randomness_indexes
            .iter()
            .zip(&parsed.final_randomness_answers)
            .map(|(index, answers)| {
                // The coset is w^index * <w_coset_generator>
                //let _coset_offset = domain_gen.pow(&[*index as u64]);
                let coset_offset_inv = domain_gen_inv.pow([*index as u64]);

                compute_fold(
                    answers,
                    &parsed.final_folding_randomness.0,
                    coset_offset_inv,
                    coset_generator_inv,
                    self.two_inv,
                    self.params.folding_factor.at_round(parsed.rounds.len()),
                )
            })
            .collect();
        result.push(evaluations);

        result
    }

    fn compute_folds_helped(&self, parsed: &ParsedProof<F>) -> Vec<Vec<F>> {
        let mut result = Vec::new();

        for round in &parsed.rounds {
            let evaluations: Vec<_> = round
                .stir_challenges_answers
                .iter()
                .map(|answers| {
                    CoefficientList::new(answers.clone()).evaluate(&round.folding_randomness)
                })
                .collect();
            result.push(evaluations);
        }

        // Final round
        let evaluations: Vec<_> = parsed
            .final_randomness_answers
            .iter()
            .map(|answers| {
                CoefficientList::new(answers.clone()).evaluate(&parsed.final_folding_randomness)
            })
            .collect();
        result.push(evaluations);

        result
    }

    pub fn verify<Arthur>(
        &self,
        arthur: &mut Arthur,
        statement: &StatementVerifier<F>,
        whir_proof: &WhirProof<MerkleConfig, F>,
    ) -> ProofResult<()>
    where
        Arthur: FieldChallenges<F>
            + FieldReader<F>
            + ByteChallenges
            + ByteReader
            + PoWChallenge
            + DigestReader<MerkleConfig>,
    {
        // We first do a pass in which we rederive all the FS challenges
        // Then we will check the algebraic part (so to optimise inversions)
        let parsed_commitment = self.parse_commitment(arthur)?;
        let evaluations : Vec<_> = statement.clone().constraints.into_iter().map(|a| {a.1}).collect();
        let parsed = self.parse_proof(arthur, &parsed_commitment, statement.constraints.len(), whir_proof)?;

        let computed_folds = self.compute_folds(&parsed);

        let mut prev: Option<(SumcheckPolynomial<F>, F)> = None;
        if let Some(round) = parsed.initial_sumcheck_rounds.first() {
            // Check the first polynomial
            let (mut prev_poly, mut randomness) = round.clone();
            if prev_poly.sum_over_boolean_hypercube()
                != parsed_commitment
                    .ood_answers
                    .iter()
                    .copied()
                    .chain(evaluations.clone())
                    .zip(&parsed.initial_combination_randomness)
                    .map(|(ans, rand)| ans * rand)
                    .sum()
            {
                println!("Initial sumcheck failed");
                return Err(ProofError::InvalidProof);
            }

            // Check the rest of the rounds
            for (sumcheck_poly, new_randomness) in &parsed.initial_sumcheck_rounds[1..] {
                if sumcheck_poly.sum_over_boolean_hypercube()
                    != prev_poly.evaluate_at_point(&randomness.into())
                {
                    return Err(ProofError::InvalidProof);
                }
                prev_poly = sumcheck_poly.clone();
                randomness = *new_randomness;
            }

            prev = Some((prev_poly, randomness));
        }

        for (round, folds) in parsed.rounds.iter().zip(&computed_folds) {
            let (sumcheck_poly, new_randomness) = &round.sumcheck_rounds[0].clone();

            let values = round.ood_answers.iter().copied().chain(folds.clone());

            let prev_eval = if let Some((prev_poly, randomness)) = prev {
                prev_poly.evaluate_at_point(&randomness.into())
            } else {
                F::ZERO
            };
            let claimed_sum = prev_eval
                + values
                    .zip(&round.combination_randomness)
                    .map(|(val, rand)| val * rand)
                    .sum::<F>();

            if sumcheck_poly.sum_over_boolean_hypercube() != claimed_sum {
                return Err(ProofError::InvalidProof);
            }

            prev = Some((sumcheck_poly.clone(), *new_randomness));

            // Check the rest of the round
            for (sumcheck_poly, new_randomness) in &round.sumcheck_rounds[1..] {
                let (prev_poly, randomness) = prev.unwrap();
                if sumcheck_poly.sum_over_boolean_hypercube()
                    != prev_poly.evaluate_at_point(&randomness.into())
                {
                    return Err(ProofError::InvalidProof);
                }
                prev = Some((sumcheck_poly.clone(), *new_randomness));
            }
        }

        // Check the foldings computed from the proof match the evaluations of the polynomial
        let final_folds = &computed_folds[computed_folds.len() - 1];
        let final_evaluations = parsed
            .final_coefficients
            .evaluate_at_univariate(&parsed.final_randomness_points);
        if !final_folds
            .iter()
            .zip(final_evaluations)
            .all(|(&fold, eval)| fold == eval)
        {
            return Err(ProofError::InvalidProof);
        }

        // Check the final sumchecks
        if self.params.final_sumcheck_rounds > 0 {
            let prev_sumcheck_poly_eval = if let Some((prev_poly, randomness)) = prev {
                prev_poly.evaluate_at_point(&randomness.into())
            } else {
                F::ZERO
            };
            let (sumcheck_poly, new_randomness) = &parsed.final_sumcheck_rounds[0].clone();
            let claimed_sum = prev_sumcheck_poly_eval;

            if sumcheck_poly.sum_over_boolean_hypercube() != claimed_sum {
                return Err(ProofError::InvalidProof);
            }

            prev = Some((sumcheck_poly.clone(), *new_randomness));

            // Check the rest of the round
            for (sumcheck_poly, new_randomness) in &parsed.final_sumcheck_rounds[1..] {
                let (prev_poly, randomness) = prev.unwrap();
                if sumcheck_poly.sum_over_boolean_hypercube()
                    != prev_poly.evaluate_at_point(&randomness.into())
                {
                    return Err(ProofError::InvalidProof);
                }
                prev = Some((sumcheck_poly.clone(), *new_randomness));
            }
        }

        let prev_sumcheck_poly_eval = if let Some((prev_poly, randomness)) = prev {
            prev_poly.evaluate_at_point(&randomness.into())
        } else {
            F::ZERO
        };

        // Check the final sumcheck evaluation
        let evaluation_of_v_poly = self.compute_w_poly(&parsed_commitment, statement, &parsed);
        let final_value = parsed.final_coefficients.evaluate(&parsed.final_sumcheck_randomness);

        if prev_sumcheck_poly_eval
            != evaluation_of_v_poly * final_value
        {
            return Err(ProofError::InvalidProof);
        }

        Ok(())
    }
}<|MERGE_RESOLUTION|>--- conflicted
+++ resolved
@@ -9,26 +9,15 @@
 };
 use nimue_pow::{self, PoWChallenge};
 
-<<<<<<< HEAD
 use super::{parameters::WhirConfig, statement::{StatementVerifier, VerifierWeights}, WhirProof};
 use crate::whir::fs_utils::{get_challenge_stir_queries, DigestReader};
 use crate::{
     parameters::FoldType,
-    poly_utils::{coeffs::CoefficientList, eq_poly_outside, fold::compute_fold, MultilinearPoint},
+    poly_utils::{coeffs::CoefficientList, fold::compute_fold, multilinear::MultilinearPoint},
     sumcheck::SumcheckPolynomial,
-=======
-use super::{parameters::WhirConfig, Statement, WhirProof};
-use crate::{
-    parameters::FoldType,
-    poly_utils::{coeffs::CoefficientList, fold::compute_fold},
-    sumcheck::proof::SumcheckPolynomial,
->>>>>>> 74733635
     utils::expand_randomness,
 };
-use crate::{
-    poly_utils::multilinear::MultilinearPoint,
-    whir::fs_utils::{get_challenge_stir_queries, DigestReader},
-};
+
 
 pub struct Verifier<F, MerkleConfig, PowStrategy>
 where
@@ -369,17 +358,11 @@
         let mut value : F = new_constraints
             .iter()
             .zip(&proof.initial_combination_randomness)
-<<<<<<< HEAD
             .map(|((weight, _), randomness)| 
                 *randomness * weight.compute(&folding_randomness)
             )
            .sum();
         
-=======
-            .map(|(point, randomness)| *randomness * point.eq_poly_outside(&folding_randomness))
-            .sum();
-
->>>>>>> 74733635
         for (round, round_proof) in proof.rounds.iter().enumerate() {
             num_variables -= self.params.folding_factor.at_round(round);
             folding_randomness = MultilinearPoint(folding_randomness.0[..num_variables].to_vec());
