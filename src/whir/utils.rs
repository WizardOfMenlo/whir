use ark_crypto_primitives::merkle_tree::{Config, MultiPath};
use ark_ff::FftField;
use ark_serialize::{CanonicalDeserialize, CanonicalSerialize};
use itertools::Itertools;
use spongefish::{
    codecs::arkworks_algebra::{FieldToUnitSerialize, UnitToField},
    ProofResult, UnitToBytes,
};
#[cfg(feature = "tracing")]
use tracing::instrument;

use crate::poly_utils::multilinear::MultilinearPoint;

///
/// A utility function to compute the response to OOD challenge and add it to
/// the transcript. The OOD challenge should have already been sampled and added
/// to the transcript before this call.
///
#[cfg_attr(feature = "tracing", instrument(skip(prover_state, evaluate_fn)))]
pub(crate) fn compute_ood_response<F, ProverState, E>(
    prover_state: &mut ProverState,
    ood_points: &[F],
    num_variables: usize,
    evaluate_fn: E,
) -> ProofResult<Vec<F>>
where
    F: FftField,
    ProverState: FieldToUnitSerialize<F>,
    E: Fn(&MultilinearPoint<F>) -> F,
{
    let num_samples = ood_points.len();
    let mut ood_answers = Vec::<F>::with_capacity(ood_points.len());

    if num_samples > 0 {
        // Evaluate the function at each OOD point
        ood_answers.extend(ood_points.iter().map(|ood_point| {
            evaluate_fn(&MultilinearPoint::expand_from_univariate(
                *ood_point,
                num_variables,
            ))
        }));

        // Commit the answers to the narg_string
        prover_state.add_scalars(&ood_answers)?;
    }

    Ok(ood_answers)
}

/// A utility function to sample Out-of-Domain (OOD) points and evaluate them
///
/// This operates on the prover side.
#[cfg_attr(feature = "tracing", instrument(skip(prover_state, evaluate_fn)))]
pub(crate) fn sample_ood_points<F, ProverState, E>(
    prover_state: &mut ProverState,
    num_samples: usize,
    num_variables: usize,
    evaluate_fn: E,
) -> ProofResult<(Vec<F>, Vec<F>)>
where
    F: FftField,
    ProverState: FieldToUnitSerialize<F> + UnitToField<F>,
    E: Fn(&MultilinearPoint<F>) -> F,
{
    let mut ood_points = vec![F::ZERO; num_samples];
    let mut ood_answers = vec![F::ZERO; num_samples];

    if num_samples > 0 {
        // Generate OOD points from ProverState randomness
        prover_state.fill_challenge_scalars(&mut ood_points)?;
        ood_answers = compute_ood_response(prover_state, &ood_points, num_variables, evaluate_fn)?;
    }

    Ok((ood_points, ood_answers))
}

/// Generates a list of unique challenge queries within a folded domain.
///
/// Given a `domain_size` and `folding_factor`, this function:
/// - Computes the folded domain size: `folded_domain_size = domain_size / 2^folding_factor`.
/// - Derives query indices from random narg_string bytes.
/// - Deduplicates indices while preserving order.
pub fn get_challenge_stir_queries<T>(
    domain_size: usize,
    folding_factor: usize,
    num_queries: usize,
    narg_string: &mut T,
) -> ProofResult<Vec<usize>>
where
    T: UnitToBytes,
{
    let folded_domain_size = domain_size >> folding_factor;
    // Compute required bytes per index: `domain_size_bytes = ceil(log2(folded_domain_size) / 8)`
    let domain_size_bytes = ((folded_domain_size * 2 - 1).ilog2() as usize).div_ceil(8);

    // Allocate space for query bytes
    let mut queries = vec![0u8; num_queries * domain_size_bytes];
    narg_string.fill_challenge_bytes(&mut queries)?;

    // Convert bytes into indices in **one efficient pass**
    let indices = queries
        .chunks_exact(domain_size_bytes)
        .map(|chunk| {
            chunk.iter().fold(0usize, |acc, &b| (acc << 8) | b as usize) % folded_domain_size
        })
        .sorted_unstable()
        .dedup()
        .collect_vec();

    Ok(indices)
}

pub trait DigestToUnitSerialize<MerkleConfig: Config> {
    fn add_digest(&mut self, digest: MerkleConfig::InnerDigest) -> ProofResult<()>;
}

pub trait DigestToUnitDeserialize<MerkleConfig: Config> {
    fn read_digest(&mut self) -> ProofResult<MerkleConfig::InnerDigest>;
}

<<<<<<< HEAD
///
/// Compute the combined stir queries in-place
///
pub(crate) fn fma_stir_queries<F: ark_ff::Field>(
    scale_factor: F,
    stir_queries: &[Vec<F>],
    folded_queries: &mut [Vec<F>],
) {
    for (folded_vec, stir_vec) in folded_queries.iter_mut().zip(stir_queries.iter()) {
        folded_vec
            .iter_mut()
            .zip(stir_vec.iter())
            .for_each(|(fused_values, value)| *fused_values += *value * scale_factor);
    }
}

#[allow(dead_code)] // Only used with debug build
pub(crate) fn validate_stir_queries<F, MerkleConfig>(
    batching_randomness: &F,
    expected_stir_value: &[Vec<F>],
    stir_list: &[(MultiPath<MerkleConfig>, Vec<Vec<F>>)],
) -> bool
where
    F: ark_ff::Field,
    MerkleConfig: Config<Leaf = [F]>,
{
    if stir_list.is_empty() {
        return true;
    }

    let (basic_indexes, mut computed_stir) = stir_list.first().unwrap().clone();
    let mut multiplier = *batching_randomness;

    for (multi_path, stir_queries) in &stir_list[1..] {
        if !multi_path
            .leaf_indexes
            .iter()
            .zip(basic_indexes.leaf_indexes.iter())
            .all(|(lhs, rhs)| lhs == rhs)
        {
            return false;
        }

        fma_stir_queries(multiplier, stir_queries.as_slice(), &mut computed_stir);
        multiplier *= batching_randomness;
    }

    let result = expected_stir_value == computed_stir;
    result
=======
pub trait HintSerialize {
    fn hint<T: CanonicalSerialize>(&mut self, hint: &T) -> ProofResult<()>;
}

pub trait HintDeserialize {
    fn hint<T: CanonicalDeserialize>(&mut self) -> ProofResult<T>;
>>>>>>> 88cbde0b
}

#[cfg(test)]
mod tests {
    use spongefish::DomainSeparatorMismatch;

    use super::*;

    struct MockTranscript {
        data: Vec<u8>,
        index: usize,
    }

    impl UnitToBytes for MockTranscript {
        fn fill_challenge_bytes(
            &mut self,
            buffer: &mut [u8],
        ) -> Result<(), DomainSeparatorMismatch> {
            if self.index + buffer.len() > self.data.len() {
                return Err(String::from("Invalid input").into());
            }
            buffer.copy_from_slice(&self.data[self.index..self.index + buffer.len()]);
            self.index += buffer.len();
            Ok(())
        }
    }

    #[test]
    fn test_challenge_stir_queries_single_byte_indices() {
        // Case where `domain_size_bytes = 1`, meaning all indices are computed using a single byte.
        let domain_size = 256;
        let folding_factor = 1;
        let num_queries = 5;

        // Mock narg_string with fixed bytes (ensuring reproducibility)
        let narg_string_data = vec![
            0x01, 0x23, 0x45, 0x67, 0x89, // Query 1
            0xAB, 0xCD, 0xEF, 0x12, 0x34, // Query 2
            0x56, 0x78, 0x9A, 0xBC, 0xDE, // Query 3
            0xF0, 0x11, 0x22, 0x33, 0x44, // Query 4
            0x55, 0x66, 0x77, 0x88, 0x99, // Query 5
        ];
        let mut narg_string = MockTranscript {
            data: narg_string_data,
            index: 0,
        };

        let result =
            get_challenge_stir_queries(domain_size, folding_factor, num_queries, &mut narg_string)
                .unwrap();

        let folded_domain_size = 128; // domain_size / 2

        // Manually computed expected indices
        let index_0 = 0x01 % folded_domain_size;
        let index_1 = 0x23 % folded_domain_size;
        let index_2 = 0x45 % folded_domain_size;
        let index_3 = 0x67 % folded_domain_size;
        let index_4 = 0x89 % folded_domain_size;

        let mut expected_indices = vec![index_0, index_1, index_2, index_3, index_4];
        expected_indices.sort_unstable();

        assert_eq!(
            result, expected_indices,
            "Mismatch in computed indices for domain_size_bytes = 1"
        );
    }

    #[test]
    fn test_challenge_stir_queries_two_byte_indices() {
        // Case where `domain_size_bytes = 2`, meaning indices are computed using two bytes.
        let domain_size = 65536; // 2^16
        let folding_factor = 3; // 2^3 = 8
        let num_queries = 5;

        // Expected `folded_domain_size = 65536 / 8 = 8192`
        let narg_string_data = vec![
            0x01, 0x23, 0x45, 0x67, 0x89, // Query 1
            0xAB, 0xCD, 0xEF, 0x12, 0x34, // Query 2
            0x56, 0x78, 0x9A, 0xBC, 0xDE, // Query 3
            0xF0, 0x11, 0x22, 0x33, 0x44, // Query 4
            0x55, 0x66, 0x77, 0x88, 0x99, // Query 5
        ];
        let mut narg_string = MockTranscript {
            data: narg_string_data,
            index: 0,
        };

        let result =
            get_challenge_stir_queries(domain_size, folding_factor, num_queries, &mut narg_string)
                .unwrap();

        let folded_domain_size = 8192; // 65536 / 8

        // Manually computed expected indices using two bytes per index
        let index_0 = ((0x01 << 8) | 0x23) % folded_domain_size;
        let index_1 = ((0x45 << 8) | 0x67) % folded_domain_size;
        let index_2 = ((0x89 << 8) | 0xAB) % folded_domain_size;
        let index_3 = ((0xCD << 8) | 0xEF) % folded_domain_size;
        let index_4 = ((0x12 << 8) | 0x34) % folded_domain_size;

        let mut expected_indices = vec![index_0, index_1, index_2, index_3, index_4];
        expected_indices.sort_unstable();

        assert_eq!(
            result, expected_indices,
            "Mismatch in computed indices for domain_size_bytes = 2"
        );
    }

    #[test]
    fn test_challenge_stir_queries_three_byte_indices() {
        // Case where `domain_size_bytes = 3`, meaning indices are computed using three bytes.
        let domain_size = 2usize.pow(24); // 16,777,216
        let folding_factor = 4; // 2^4 = 16
        let num_queries = 4;

        // Expected `folded_domain_size = 2^24 / 16 = 2^20 = 1,048,576`
        let narg_string_data = vec![
            0x12, 0x34, 0x56, // Query 1
            0x78, 0x9A, 0xBC, // Query 2
            0xDE, 0xF0, 0x11, // Query 3
            0x22, 0x33, 0x44, // Query 4
        ];
        let mut narg_string = MockTranscript {
            data: narg_string_data,
            index: 0,
        };

        let result =
            get_challenge_stir_queries(domain_size, folding_factor, num_queries, &mut narg_string)
                .unwrap();

        let folded_domain_size = 1_048_576; // 2^20

        // Manually computed expected indices using three bytes per index
        let index_0 = ((0x12 << 16) | (0x34 << 8) | 0x56) % folded_domain_size;
        let index_1 = ((0x78 << 16) | (0x9A << 8) | 0xBC) % folded_domain_size;
        let index_2 = ((0xDE << 16) | (0xF0 << 8) | 0x11) % folded_domain_size;
        let index_3 = ((0x22 << 16) | (0x33 << 8) | 0x44) % folded_domain_size;

        let mut expected_indices = vec![index_0, index_1, index_2, index_3];
        expected_indices.sort_unstable();

        assert_eq!(
            result, expected_indices,
            "Mismatch in computed indices for domain_size_bytes = 3"
        );
    }

    #[test]
    fn test_challenge_stir_queries_duplicate_indices() {
        // Case where the function should deduplicate indices
        let domain_size = 128;
        let folding_factor = 0;
        let num_queries = 5;

        // Mock narg_string where some indices will collide
        let narg_string_data = vec![
            0x20, 0x40, 0x20, 0x60, 0x40, // Duplicate indices 0x20 and 0x40
        ];
        let mut narg_string = MockTranscript {
            data: narg_string_data,
            index: 0,
        };

        let result =
            get_challenge_stir_queries(domain_size, folding_factor, num_queries, &mut narg_string)
                .unwrap();

        let folded_domain_size = 128;

        // Manually computed expected indices, ensuring duplicates are removed
        let mut expected_indices = vec![
            0x20 % folded_domain_size,
            0x40 % folded_domain_size,
            0x60 % folded_domain_size,
        ];
        expected_indices.sort_unstable();

        assert_eq!(
            result, expected_indices,
            "Mismatch in computed indices for deduplication test"
        );
    }
}<|MERGE_RESOLUTION|>--- conflicted
+++ resolved
@@ -118,7 +118,6 @@
     fn read_digest(&mut self) -> ProofResult<MerkleConfig::InnerDigest>;
 }
 
-<<<<<<< HEAD
 ///
 /// Compute the combined stir queries in-place
 ///
@@ -168,14 +167,13 @@
 
     let result = expected_stir_value == computed_stir;
     result
-=======
+}
 pub trait HintSerialize {
     fn hint<T: CanonicalSerialize>(&mut self, hint: &T) -> ProofResult<()>;
 }
 
 pub trait HintDeserialize {
     fn hint<T: CanonicalDeserialize>(&mut self) -> ProofResult<T>;
->>>>>>> 88cbde0b
 }
 
 #[cfg(test)]
