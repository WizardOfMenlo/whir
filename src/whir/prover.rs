use ark_crypto_primitives::merkle_tree::{Config, MerkleTree, MultiPath};
use ark_ff::FftField;
use ark_poly::EvaluationDomain;
#[cfg(feature = "parallel")]
use rayon::prelude::*;
use spongefish::{
    codecs::arkworks_algebra::{FieldToUnitSerialize, UnitToField},
    ProofResult, UnitToBytes,
};
use spongefish_pow::{self, PoWChallenge};
#[cfg(feature = "tracing")]
use tracing::{instrument, span, Level};

use super::{
    committer::Witness,
    parameters::WhirConfig,
    statement::{Statement, Weights},
    WhirProof,
};
use crate::{
    domain::Domain,
    ntt::expand_from_coeff,
    poly_utils::{
        coeffs::CoefficientList, fold::transform_evaluations, multilinear::MultilinearPoint,
    },
    sumcheck::SumcheckSingle,
    utils::expand_randomness,
    whir::{
        parameters::RoundConfig,
        utils::{get_challenge_stir_queries, sample_ood_points, DigestToUnitSerialize},
    },
};

pub struct Prover<F, MerkleConfig, PowStrategy>(pub WhirConfig<F, MerkleConfig, PowStrategy>)
where
    F: FftField,
    MerkleConfig: Config;

impl<F, MerkleConfig, PowStrategy> Prover<F, MerkleConfig, PowStrategy>
where
    F: FftField,
    MerkleConfig: Config<Leaf = [F]>,
    PowStrategy: spongefish_pow::PowStrategy,
{
    fn validate_parameters(&self) -> bool {
        self.0.mv_parameters.num_variables
            == self.0.folding_factor.total_number(self.0.n_rounds()) + self.0.final_sumcheck_rounds
    }

    fn validate_statement(&self, statement: &Statement<F>) -> bool {
        statement.num_variables() == self.0.mv_parameters.num_variables
            && (self.0.initial_statement || statement.constraints.is_empty())
    }

    fn validate_witness(&self, witness: &Witness<F, MerkleConfig>) -> bool {
        assert_eq!(witness.ood_points.len(), witness.ood_answers.len());
        if !self.0.initial_statement {
            assert!(witness.ood_points.is_empty());
        }
        witness.polynomial.num_variables() == self.0.mv_parameters.num_variables
    }

    #[cfg_attr(feature = "tracing", instrument(skip_all))]
    pub fn prove<ProverState>(
        &self,
        prover_state: &mut ProverState,
        mut statement: Statement<F>,
        witness: Witness<F, MerkleConfig>,
    ) -> ProofResult<WhirProof<MerkleConfig, F>>
    where
        ProverState: UnitToField<F>
            + FieldToUnitSerialize<F>
            + UnitToBytes
            + PoWChallenge
            + DigestToUnitSerialize<MerkleConfig>,
    {
        assert!(
            self.validate_parameters()
                && self.validate_statement(&statement)
                && self.validate_witness(&witness)
        );

        // Convert witness ood_points into constraints
        let new_constraints = witness
            .ood_points
            .into_iter()
            .zip(witness.ood_answers)
            .map(|(point, evaluation)| {
                let weights = Weights::evaluation(MultilinearPoint::expand_from_univariate(
                    point,
                    self.0.mv_parameters.num_variables,
                ));
                (weights, evaluation)
            })
            .collect();

        statement.add_constraints_in_front(new_constraints);
        let mut sumcheck_prover = None;
        let folding_randomness = if self.0.initial_statement {
            // If there is initial statement, then we run the sum-check for
            // this initial statement.
            let [combination_randomness_gen] = prover_state.challenge_scalars()?;

            // Create the sumcheck prover
            let mut sumcheck = SumcheckSingle::new(
                witness.polynomial.clone(),
                &statement,
                combination_randomness_gen,
            );

            let folding_randomness = sumcheck.compute_sumcheck_polynomials::<PowStrategy, _>(
                prover_state,
                self.0.folding_factor.at_round(0),
                self.0.starting_folding_pow_bits,
            )?;

            sumcheck_prover = Some(sumcheck);
            folding_randomness
        } else {
            // If there is no initial statement, there is no need to run the
            // initial rounds of the sum-check, and the verifier directly sends
            // the initial folding randomnesses.
            let mut folding_randomness = vec![F::ZERO; self.0.folding_factor.at_round(0)];
            prover_state.fill_challenge_scalars(&mut folding_randomness)?;

            if self.0.starting_folding_pow_bits > 0. {
                prover_state.challenge_pow::<PowStrategy>(self.0.starting_folding_pow_bits)?;
            }
            MultilinearPoint(folding_randomness)
        };
        let mut randomness_vec = Vec::with_capacity(self.0.mv_parameters.num_variables);
        randomness_vec.extend(folding_randomness.0.iter().rev().copied());
        randomness_vec.resize(self.0.mv_parameters.num_variables, F::ZERO);

        let mut round_state = RoundState {
            domain: self.0.starting_domain.clone(),
            round: 0,
            sumcheck_prover,
            folding_randomness,
            coefficients: witness.polynomial,
            prev_merkle: witness.merkle_tree,
            prev_merkle_answers: witness.merkle_leaves,
            merkle_proofs: vec![],
            randomness_vec,
            statement,
        };

        // Run WHIR rounds
        for _round in 0..=self.0.n_rounds() {
            self.round(prover_state, &mut round_state)?;
        }

        // Extract WhirProof
        let mut randomness_vec_rev = round_state.randomness_vec;
        randomness_vec_rev.reverse();
        let statement_values_at_random_point = round_state
            .statement
            .constraints
            .iter()
            .filter_map(|(weights, _)| {
                if let Weights::Linear { weight } = weights {
                    Some(weight.eval_extension(&MultilinearPoint(randomness_vec_rev.clone())))
                } else {
                    None
                }
            })
            .collect();
        Ok(WhirProof {
            merkle_paths: round_state.merkle_proofs,
            statement_values_at_random_point,
        })
    }

    #[allow(clippy::too_many_lines)]
    #[cfg_attr(feature = "tracing", instrument(skip_all, fields(size = round_state.coefficients.num_coeffs())))]
    fn round<ProverState>(
        &self,
        prover_state: &mut ProverState,
        round_state: &mut RoundState<F, MerkleConfig>,
    ) -> ProofResult<()>
    where
        ProverState: UnitToField<F>
            + UnitToBytes
            + FieldToUnitSerialize<F>
            + PoWChallenge
            + DigestToUnitSerialize<MerkleConfig>,
    {
        // Fold the coefficients
        let folded_coefficients = round_state
            .coefficients
            .fold(&round_state.folding_randomness);

        let num_variables = self.0.mv_parameters.num_variables
            - self.0.folding_factor.total_number(round_state.round);
        // num_variables should match the folded_coefficients here.
        assert_eq!(num_variables, folded_coefficients.num_variables());

        // Base case
        if round_state.round == self.0.n_rounds() {
            return self.final_round(prover_state, round_state, &folded_coefficients);
        }

        let round_params = &self.0.round_parameters[round_state.round];

        // Compute the folding factors for later use
        let folding_factor = self.0.folding_factor.at_round(round_state.round);
        let folding_factor_next = self.0.folding_factor.at_round(round_state.round + 1);

        // Fold the coefficients, and compute fft of polynomial (and commit)
        let new_domain = round_state.domain.scale(2);
        let expansion = new_domain.size() / folded_coefficients.num_coeffs();
        let mut evals = expand_from_coeff(folded_coefficients.coeffs(), expansion);
        transform_evaluations(
            &mut evals,
            self.0.fold_optimisation,
            new_domain.backing_domain.group_gen(),
            new_domain.backing_domain.group_gen_inv(),
            folding_factor_next,
        );

        #[cfg(not(feature = "parallel"))]
        let leafs_iter = evals.chunks_exact(1 << folding_factor_next);
        #[cfg(feature = "parallel")]
        let leafs_iter = evals.par_chunks_exact(1 << folding_factor_next);
        let merkle_tree = {
            #[cfg(feature = "tracing")]
            let _span = span!(Level::INFO, "MerkleTree::new", size = leafs_iter.len()).entered();
            MerkleTree::new(
                &self.0.leaf_hash_params,
                &self.0.two_to_one_params,
                leafs_iter,
            )
            .unwrap()
        };

        let root = merkle_tree.root();
        prover_state.add_digest(root)?;

        // Handle OOD (Out-Of-Domain) samples
        let (ood_points, ood_answers) = sample_ood_points(
            prover_state,
            round_params.ood_samples,
            num_variables,
            |point| folded_coefficients.evaluate(point),
        )?;

        // STIR Queries
        let (stir_challenges, stir_challenges_indexes) = self.compute_stir_queries(
            prover_state,
            &round_state,
            num_variables,
            round_params,
            ood_points,
        )?;

        let merkle_proof = round_state
            .prev_merkle
            .generate_multi_proof(stir_challenges_indexes.clone())
            .unwrap();
        let fold_size = 1 << folding_factor;
        let answers: Vec<_> = stir_challenges_indexes
            .iter()
            .map(|i| round_state.prev_merkle_answers[i * fold_size..(i + 1) * fold_size].to_vec())
            .collect();
        // Evaluate answers in the folding randomness.
        let mut stir_evaluations = ood_answers;
        self.0.fold_optimisation.stir_evaluations_prover(
            &round_state,
            &stir_challenges_indexes,
            &answers,
            self.0.folding_factor,
            &mut stir_evaluations,
        );
        round_state.merkle_proofs.push((merkle_proof, answers));

        // PoW
        if round_params.pow_bits > 0. {
            #[cfg(feature = "tracing")]
            let _span = span!(
                Level::INFO,
                "challenge_pow",
                pow_bits = round_params.pow_bits
            )
            .entered();
            prover_state.challenge_pow::<PowStrategy>(round_params.pow_bits)?;
        }

        // Randomness for combination
        let [combination_randomness_gen] = prover_state.challenge_scalars()?;
        let combination_randomness =
            expand_randomness(combination_randomness_gen, stir_challenges.len());

        #[allow(clippy::map_unwrap_or)]
        let mut sumcheck_prover = round_state
            .sumcheck_prover
            .take()
            .map(|mut sumcheck_prover| {
                sumcheck_prover.add_new_equality(
                    &stir_challenges,
                    &stir_evaluations,
                    &combination_randomness,
                );
                sumcheck_prover
            })
            .unwrap_or_else(|| {
                let mut statement = Statement::new(folded_coefficients.num_variables());

                for (point, eval) in stir_challenges.into_iter().zip(stir_evaluations) {
                    let weights = Weights::evaluation(point);
                    statement.add_constraint(weights, eval);
                }
                SumcheckSingle::new(
                    folded_coefficients.clone(),
                    &statement,
                    combination_randomness[1],
                )
            });

        let folding_randomness = sumcheck_prover.compute_sumcheck_polynomials::<PowStrategy, _>(
            prover_state,
            folding_factor_next,
            round_params.folding_pow_bits,
        )?;

        let start_idx = self.0.folding_factor.total_number(round_state.round);
        let dst_randomness =
            &mut round_state.randomness_vec[start_idx..][..folding_randomness.0.len()];

        for (dst, src) in dst_randomness
            .iter_mut()
            .zip(folding_randomness.0.iter().rev())
        {
            *dst = *src;
        }

<<<<<<< HEAD
        // Update round state
        round_state.round += 1;
        round_state.domain = new_domain;
        round_state.sumcheck_prover = Some(sumcheck_prover);
        round_state.folding_randomness = folding_randomness;
        round_state.coefficients = folded_coefficients; // TODO: Is this redundant with `sumcheck_prover.coeff` ?
        round_state.prev_merkle = merkle_tree;
        round_state.prev_merkle_answers = evals;
        Ok(())
=======
        let round_state = RoundState {
            round: round_state.round + 1,
            domain: new_domain,
            sumcheck_prover: Some(sumcheck_prover),
            folding_randomness,
            coefficients: folded_coefficients,
            prev_merkle: merkle_tree,
            prev_merkle_answers: evals,
            merkle_proofs: round_state.merkle_proofs,
            randomness_vec: round_state.randomness_vec,
            statement: round_state.statement,
        };

        self.round(prover_state, round_state)
>>>>>>> 7af3ae4c
    }

    #[cfg_attr(feature = "tracing", instrument(skip_all, fields(size = folded_coefficients.num_coeffs())))]
    fn final_round<ProverState>(
        &self,
        prover_state: &mut ProverState,
        round_state: &mut RoundState<F, MerkleConfig>,
        folded_coefficients: &CoefficientList<F>,
    ) -> ProofResult<()>
    where
        ProverState: UnitToField<F> + UnitToBytes + FieldToUnitSerialize<F> + PoWChallenge,
    {
        // Directly send coefficients of the polynomial to the verifier.
        prover_state.add_scalars(folded_coefficients.coeffs())?;

        // Precompute the folding factors for later use
        let folding_factor = self.0.folding_factor.at_round(round_state.round);

        // Final verifier queries and answers. The indices are over the
        // *folded* domain.
        let final_challenge_indexes = get_challenge_stir_queries(
            // The size of the *original* domain before folding
            round_state.domain.size(),
            // The folding factor we used to fold the previous polynomial
            folding_factor,
            self.0.final_queries,
            prover_state,
        )?;

        let merkle_proof = round_state
            .prev_merkle
            .generate_multi_proof(final_challenge_indexes.clone())
            .unwrap();
        // Every query requires opening these many in the previous Merkle tree
        let fold_size = 1 << folding_factor;
        let answers = final_challenge_indexes
            .into_iter()
            .map(|i| round_state.prev_merkle_answers[i * fold_size..(i + 1) * fold_size].to_vec())
            .collect();
        round_state.merkle_proofs.push((merkle_proof, answers));

        // PoW
        if self.0.final_pow_bits > 0. {
            #[cfg(feature = "tracing")]
            let _span = span!(
                Level::INFO,
                "challenge_pow",
                pow_bits = self.0.final_pow_bits
            )
            .entered();
            prover_state.challenge_pow::<PowStrategy>(self.0.final_pow_bits)?;
        }

        // Final sumcheck
        if self.0.final_sumcheck_rounds > 0 {
            let final_folding_randomness = round_state
                .sumcheck_prover
                .as_ref()
                .cloned()
                .unwrap_or_else(|| {
                    SumcheckSingle::new(folded_coefficients.clone(), &round_state.statement, F::ONE)
                })
                .compute_sumcheck_polynomials::<PowStrategy, _>(
                    prover_state,
                    self.0.final_sumcheck_rounds,
                    self.0.final_folding_pow_bits,
                )?;
            let start_idx = self.0.folding_factor.total_number(round_state.round);
            let rand_dst = &mut round_state.randomness_vec
                [start_idx..start_idx + final_folding_randomness.0.len()];

            for (dst, src) in rand_dst
                .iter_mut()
                .zip(final_folding_randomness.0.iter().rev())
            {
                *dst = *src;
            }
        }
        Ok(())
    }

    fn compute_stir_queries<ProverState>(
        &self,
        prover_state: &mut ProverState,
        round_state: &RoundState<F, MerkleConfig>,
        num_variables: usize,
        round_params: &RoundConfig,
        ood_points: Vec<F>,
    ) -> ProofResult<(Vec<MultilinearPoint<F>>, Vec<usize>)>
    where
        ProverState: UnitToBytes,
    {
        let stir_challenges_indexes = get_challenge_stir_queries(
            round_state.domain.size(),
            self.0.folding_factor.at_round(round_state.round),
            round_params.num_queries,
            prover_state,
        )?;

        // Compute the generator of the folded domain, in the extension field
        let domain_scaled_gen = round_state
            .domain
            .backing_domain
            .element(1 << self.0.folding_factor.at_round(round_state.round));
        let stir_challenges = ood_points
            .into_iter()
            .chain(
                stir_challenges_indexes
                    .iter()
                    .map(|i| domain_scaled_gen.pow([*i as u64])),
            )
            .map(|univariate| MultilinearPoint::expand_from_univariate(univariate, num_variables))
            .collect();

        Ok((stir_challenges, stir_challenges_indexes))
    }
}

pub(crate) struct RoundState<F, MerkleConfig>
where
    F: FftField,
    MerkleConfig: Config,
{
    pub(crate) round: usize,
    pub(crate) domain: Domain<F>,
    pub(crate) sumcheck_prover: Option<SumcheckSingle<F>>,
    pub(crate) folding_randomness: MultilinearPoint<F>,
    pub(crate) coefficients: CoefficientList<F>,
    pub(crate) prev_merkle: MerkleTree<MerkleConfig>,
    pub(crate) prev_merkle_answers: Vec<F>,
    pub(crate) merkle_proofs: Vec<(MultiPath<MerkleConfig>, Vec<Vec<F>>)>,
    pub(crate) randomness_vec: Vec<F>,
    pub(crate) statement: Statement<F>,
}<|MERGE_RESOLUTION|>--- conflicted
+++ resolved
@@ -333,32 +333,16 @@
             *dst = *src;
         }
 
-<<<<<<< HEAD
         // Update round state
         round_state.round += 1;
         round_state.domain = new_domain;
         round_state.sumcheck_prover = Some(sumcheck_prover);
         round_state.folding_randomness = folding_randomness;
-        round_state.coefficients = folded_coefficients; // TODO: Is this redundant with `sumcheck_prover.coeff` ?
+        round_state.coefficients = folded_coefficients;
         round_state.prev_merkle = merkle_tree;
         round_state.prev_merkle_answers = evals;
+      
         Ok(())
-=======
-        let round_state = RoundState {
-            round: round_state.round + 1,
-            domain: new_domain,
-            sumcheck_prover: Some(sumcheck_prover),
-            folding_randomness,
-            coefficients: folded_coefficients,
-            prev_merkle: merkle_tree,
-            prev_merkle_answers: evals,
-            merkle_proofs: round_state.merkle_proofs,
-            randomness_vec: round_state.randomness_vec,
-            statement: round_state.statement,
-        };
-
-        self.round(prover_state, round_state)
->>>>>>> 7af3ae4c
     }
 
     #[cfg_attr(feature = "tracing", instrument(skip_all, fields(size = folded_coefficients.num_coeffs())))]
