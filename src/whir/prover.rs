use ark_crypto_primitives::merkle_tree::{Config, MerkleTree, MultiPath};
use ark_ff::FftField;
use ark_poly::EvaluationDomain;
#[cfg(feature = "parallel")]
use rayon::prelude::*;
use spongefish::{
    codecs::arkworks_algebra::{FieldToUnitSerialize, UnitToField},
    ProofResult, UnitToBytes,
};
use spongefish_pow::{self, PoWChallenge};
#[cfg(feature = "tracing")]
use tracing::{instrument, span, Level};

use super::{
    committer::Witness,
    parameters::WhirConfig,
    statement::{Statement, Weights},
    utils::HintSerialize,
};
use crate::{
    domain::Domain,
    ntt::expand_from_coeff,
    poly_utils::{
        coeffs::CoefficientList, fold::transform_evaluations, multilinear::MultilinearPoint,
    },
    sumcheck::SumcheckSingle,
    utils::expand_randomness,
    whir::{
        parameters::RoundConfig,
        utils::{get_challenge_stir_queries, sample_ood_points, DigestToUnitSerialize},
    },
};

pub struct Prover<F, MerkleConfig, PowStrategy>(pub WhirConfig<F, MerkleConfig, PowStrategy>)
where
    F: FftField,
    MerkleConfig: Config;

impl<F, MerkleConfig, PowStrategy> Prover<F, MerkleConfig, PowStrategy>
where
    F: FftField,
    MerkleConfig: Config<Leaf = [F]>,
    PowStrategy: spongefish_pow::PowStrategy,
{
    fn validate_parameters(&self) -> bool {
        self.0.mv_parameters.num_variables
            == self.0.folding_factor.total_number(self.0.n_rounds()) + self.0.final_sumcheck_rounds
    }

    fn validate_statement(&self, statement: &Statement<F>) -> bool {
        statement.num_variables() == self.0.mv_parameters.num_variables
            && (self.0.initial_statement || statement.constraints.is_empty())
    }

    fn validate_witness(&self, witness: &Witness<F, MerkleConfig>) -> bool {
        assert_eq!(witness.ood_points.len(), witness.ood_answers.len());
        if !self.0.initial_statement {
            assert!(witness.ood_points.is_empty());
        }
        witness.polynomial.num_variables() == self.0.mv_parameters.num_variables
    }

    /// Proves that the commitment satisfies constraints in `statement`.
    ///
    /// When called without any constraints it only perfoms a low-degree test.
    /// Returns the constraint evaluation point and values of deferred constraints.
    #[cfg_attr(feature = "tracing", instrument(skip_all))]
    pub fn prove<ProverState>(
        &self,
        prover_state: &mut ProverState,
        mut statement: Statement<F>,
        witness: Witness<F, MerkleConfig>,
    ) -> ProofResult<(MultilinearPoint<F>, Vec<F>)>
    where
        ProverState: UnitToField<F>
            + FieldToUnitSerialize<F>
            + UnitToBytes
            + PoWChallenge
            + DigestToUnitSerialize<MerkleConfig>
            + HintSerialize,
    {
        assert!(
            self.validate_parameters()
                && self.validate_statement(&statement)
                && self.validate_witness(&witness)
        );

        // Convert witness ood_points into constraints
        let new_constraints = witness
            .ood_points
            .into_iter()
            .zip(witness.ood_answers)
            .map(|(point, evaluation)| {
                let weights = Weights::evaluation(MultilinearPoint::expand_from_univariate(
                    point,
                    self.0.mv_parameters.num_variables,
                ));
                (weights, evaluation)
            })
            .collect();

        statement.add_constraints_in_front(new_constraints);
        let mut sumcheck_prover = None;
        let folding_randomness = if self.0.initial_statement {
            // If there is initial statement, then we run the sum-check for
            // this initial statement.
            let [combination_randomness_gen] = prover_state.challenge_scalars()?;

            // Create the sumcheck prover
            let mut sumcheck = SumcheckSingle::new(
                witness.polynomial.clone(),
                &statement,
                combination_randomness_gen,
            );

            let folding_randomness = sumcheck.compute_sumcheck_polynomials::<PowStrategy, _>(
                prover_state,
                self.0.folding_factor.at_round(0),
                self.0.starting_folding_pow_bits,
            )?;

            sumcheck_prover = Some(sumcheck);
            folding_randomness
        } else {
            // If there is no initial statement, there is no need to run the
            // initial rounds of the sum-check, and the verifier directly sends
            // the initial folding randomnesses.
            let mut folding_randomness = vec![F::ZERO; self.0.folding_factor.at_round(0)];
            prover_state.fill_challenge_scalars(&mut folding_randomness)?;

            if self.0.starting_folding_pow_bits > 0. {
                prover_state.challenge_pow::<PowStrategy>(self.0.starting_folding_pow_bits)?;
            }
            MultilinearPoint(folding_randomness)
        };
        let mut randomness_vec = Vec::with_capacity(self.0.mv_parameters.num_variables);
        randomness_vec.extend(folding_randomness.0.iter().rev().copied());
        randomness_vec.resize(self.0.mv_parameters.num_variables, F::ZERO);

        let mut round_state = RoundState {
            domain: self.0.starting_domain.clone(),
            round: 0,
            sumcheck_prover,
            folding_randomness,
            coefficients: witness.polynomial,
            prev_merkle: witness.merkle_tree,
            prev_merkle_answers: witness.merkle_leaves,
            randomness_vec,
            statement,
        };

        // Run WHIR rounds
        for _round in 0..=self.0.n_rounds() {
            self.round(prover_state, &mut round_state)?;
        }

        // Hints for deferred constraints
        let constraint_eval =
            MultilinearPoint(round_state.randomness_vec.iter().copied().rev().collect());
        let deferred = round_state
            .statement
            .constraints
            .iter()
            .filter(|constraint| constraint.defer_evaluation)
            .map(|constraint| constraint.weights.compute(&constraint_eval))
            .collect();
        prover_state.hint::<Vec<F>>(&deferred)?;

        Ok((constraint_eval, deferred))
    }

    #[allow(clippy::too_many_lines)]
    #[cfg_attr(feature = "tracing", instrument(skip_all, fields(size = round_state.coefficients.num_coeffs())))]
    fn round<ProverState>(
        &self,
        prover_state: &mut ProverState,
        round_state: &mut RoundState<F, MerkleConfig>,
    ) -> ProofResult<()>
    where
        ProverState: UnitToField<F>
            + UnitToBytes
            + FieldToUnitSerialize<F>
            + PoWChallenge
            + DigestToUnitSerialize<MerkleConfig>
            + HintSerialize,
    {
        // Fold the coefficients
        let folded_coefficients = round_state
            .coefficients
            .fold(&round_state.folding_randomness);

        let num_variables = self.0.mv_parameters.num_variables
            - self.0.folding_factor.total_number(round_state.round);
        // num_variables should match the folded_coefficients here.
        assert_eq!(num_variables, folded_coefficients.num_variables());

        // Base case
        if round_state.round == self.0.n_rounds() {
            return self.final_round(prover_state, round_state, &folded_coefficients);
        }

        let round_params = &self.0.round_parameters[round_state.round];

        // Compute the folding factors for later use
        let folding_factor = self.0.folding_factor.at_round(round_state.round);
        let folding_factor_next = self.0.folding_factor.at_round(round_state.round + 1);

        // Fold the coefficients, and compute fft of polynomial (and commit)
        let new_domain = round_state.domain.scale(2);
        let expansion = new_domain.size() / folded_coefficients.num_coeffs();
        let mut evals = expand_from_coeff(folded_coefficients.coeffs(), expansion);
        transform_evaluations(
            &mut evals,
            new_domain.backing_domain.group_gen_inv(),
            folding_factor_next,
        );

        #[cfg(not(feature = "parallel"))]
        let leafs_iter = evals.chunks_exact(1 << folding_factor_next);
        #[cfg(feature = "parallel")]
        let leafs_iter = evals.par_chunks_exact(1 << folding_factor_next);
        let merkle_tree = {
            #[cfg(feature = "tracing")]
            let _span = span!(Level::INFO, "MerkleTree::new", size = leafs_iter.len()).entered();
            MerkleTree::new(
                &self.0.leaf_hash_params,
                &self.0.two_to_one_params,
                leafs_iter,
            )
            .unwrap()
        };

        let root = merkle_tree.root();
        prover_state.add_digest(root)?;

        // Handle OOD (Out-Of-Domain) samples
        let (ood_points, ood_answers) = sample_ood_points(
            prover_state,
            round_params.ood_samples,
            num_variables,
            |point| folded_coefficients.evaluate(point),
        )?;

        // STIR Queries
        let (stir_challenges, stir_challenges_indexes) = self.compute_stir_queries(
            prover_state,
            round_state,
            num_variables,
            round_params,
            ood_points,
        )?;

        let merkle_proof = round_state
            .prev_merkle
            .generate_multi_proof(stir_challenges_indexes.clone())
            .unwrap();
        let fold_size = 1 << folding_factor;
        let answers: Vec<_> = stir_challenges_indexes
            .iter()
            .map(|i| round_state.prev_merkle_answers[i * fold_size..(i + 1) * fold_size].to_vec())
            .collect();

        prover_state.hint::<Vec<Vec<F>>>(&answers)?;
        prover_state.hint::<MultiPath<MerkleConfig>>(&merkle_proof)?;

        // Evaluate answers in the folding randomness.
        let mut stir_evaluations = ood_answers;
        stir_evaluations.extend(answers.iter().map(|answers| {
            CoefficientList::new(answers.clone()).evaluate(&round_state.folding_randomness)
        }));

        // PoW
        if round_params.pow_bits > 0. {
            #[cfg(feature = "tracing")]
            let _span = span!(
                Level::INFO,
                "challenge_pow",
                pow_bits = round_params.pow_bits
            )
            .entered();
            prover_state.challenge_pow::<PowStrategy>(round_params.pow_bits)?;
        }

        // Randomness for combination
        let [combination_randomness_gen] = prover_state.challenge_scalars()?;
        let combination_randomness =
            expand_randomness(combination_randomness_gen, stir_challenges.len());

        #[allow(clippy::map_unwrap_or)]
        let mut sumcheck_prover = round_state
            .sumcheck_prover
            .take()
            .map(|mut sumcheck_prover| {
                sumcheck_prover.add_new_equality(
                    &stir_challenges,
                    &stir_evaluations,
                    &combination_randomness,
                );
                sumcheck_prover
            })
            .unwrap_or_else(|| {
                let mut statement = Statement::new(folded_coefficients.num_variables());

                for (point, eval) in stir_challenges.into_iter().zip(stir_evaluations) {
                    let weights = Weights::evaluation(point);
                    statement.add_constraint(weights, eval);
                }
                SumcheckSingle::new(
                    folded_coefficients.clone(),
                    &statement,
                    combination_randomness[1],
                )
            });

        let folding_randomness = sumcheck_prover.compute_sumcheck_polynomials::<PowStrategy, _>(
            prover_state,
            folding_factor_next,
            round_params.folding_pow_bits,
        )?;

        let start_idx = self.0.folding_factor.total_number(round_state.round);
        let dst_randomness =
            &mut round_state.randomness_vec[start_idx..][..folding_randomness.0.len()];

        for (dst, src) in dst_randomness
            .iter_mut()
            .zip(folding_randomness.0.iter().rev())
        {
            *dst = *src;
        }

        // Update round state
        round_state.round += 1;
        round_state.domain = new_domain;
        round_state.sumcheck_prover = Some(sumcheck_prover);
        round_state.folding_randomness = folding_randomness;
        round_state.coefficients = folded_coefficients;
        round_state.prev_merkle = merkle_tree;
        round_state.prev_merkle_answers = evals;

        Ok(())
    }

    #[cfg_attr(feature = "tracing", instrument(skip_all, fields(size = folded_coefficients.num_coeffs())))]
    fn final_round<ProverState>(
        &self,
        prover_state: &mut ProverState,
        round_state: &mut RoundState<F, MerkleConfig>,
        folded_coefficients: &CoefficientList<F>,
    ) -> ProofResult<()>
    where
        ProverState:
            UnitToField<F> + UnitToBytes + FieldToUnitSerialize<F> + PoWChallenge + HintSerialize,
    {
        // Directly send coefficients of the polynomial to the verifier.
        prover_state.add_scalars(folded_coefficients.coeffs())?;

        // Precompute the folding factors for later use
        let folding_factor = self.0.folding_factor.at_round(round_state.round);

        // Final verifier queries and answers. The indices are over the
        // *folded* domain.
        let final_challenge_indexes = get_challenge_stir_queries(
            // The size of the *original* domain before folding
            round_state.domain.size(),
            // The folding factor we used to fold the previous polynomial
            folding_factor,
            self.0.final_queries,
            prover_state,
        )?;

        let merkle_proof = round_state
            .prev_merkle
            .generate_multi_proof(final_challenge_indexes.clone())
            .unwrap();
        // Every query requires opening these many in the previous Merkle tree
        let fold_size = 1 << folding_factor;
        let answers = final_challenge_indexes
            .into_iter()
            .map(|i| round_state.prev_merkle_answers[i * fold_size..(i + 1) * fold_size].to_vec())
            .collect::<Vec<_>>();

        prover_state.hint::<Vec<Vec<F>>>(&answers)?;
        prover_state.hint::<MultiPath<MerkleConfig>>(&merkle_proof)?;

        // PoW
        if self.0.final_pow_bits > 0. {
            #[cfg(feature = "tracing")]
            let _span = span!(
                Level::INFO,
                "challenge_pow",
                pow_bits = self.0.final_pow_bits
            )
            .entered();
            prover_state.challenge_pow::<PowStrategy>(self.0.final_pow_bits)?;
        }

        // Final sumcheck
        if self.0.final_sumcheck_rounds > 0 {
            let final_folding_randomness = round_state
                .sumcheck_prover
                .clone()
                .unwrap_or_else(|| {
                    SumcheckSingle::new(folded_coefficients.clone(), &round_state.statement, F::ONE)
                })
                .compute_sumcheck_polynomials::<PowStrategy, _>(
                    prover_state,
                    self.0.final_sumcheck_rounds,
                    self.0.final_folding_pow_bits,
                )?;
            let start_idx = self.0.folding_factor.total_number(round_state.round);
            let rand_dst = &mut round_state.randomness_vec
                [start_idx..start_idx + final_folding_randomness.0.len()];

            for (dst, src) in rand_dst
                .iter_mut()
                .zip(final_folding_randomness.0.iter().rev())
            {
                *dst = *src;
            }
        }

        Ok(())
    }

    fn compute_stir_queries<ProverState>(
        &self,
        prover_state: &mut ProverState,
        round_state: &RoundState<F, MerkleConfig>,
        num_variables: usize,
        round_params: &RoundConfig,
        ood_points: Vec<F>,
    ) -> ProofResult<(Vec<MultilinearPoint<F>>, Vec<usize>)>
    where
        ProverState: UnitToBytes,
    {
        let stir_challenges_indexes = get_challenge_stir_queries(
            round_state.domain.size(),
            self.0.folding_factor.at_round(round_state.round),
            round_params.num_queries,
            prover_state,
        )?;

        // Compute the generator of the folded domain, in the extension field
        let domain_scaled_gen = round_state
            .domain
            .backing_domain
            .element(1 << self.0.folding_factor.at_round(round_state.round));
        let stir_challenges = ood_points
            .into_iter()
            .chain(
                stir_challenges_indexes
                    .iter()
                    .map(|i| domain_scaled_gen.pow([*i as u64])),
            )
            .map(|univariate| MultilinearPoint::expand_from_univariate(univariate, num_variables))
            .collect();

        Ok((stir_challenges, stir_challenges_indexes))
    }
}

/// Represents the prover state during a single round of the WHIR protocol.
///
/// Each WHIR round folds the polynomial, commits to the new evaluations,
/// responds to verifier queries, and updates internal randomness for the next step.
/// This struct tracks all data needed to perform that round, and passes it forward
/// across recursive iterations.
pub(crate) struct RoundState<F, MerkleConfig>
where
    F: FftField,
    MerkleConfig: Config,
{
    /// Index of the current WHIR round (0-based).
    ///
    /// Increases after each folding iteration.
    pub(crate) round: usize,

    /// Domain over which the current polynomial is evaluated.
    ///
    /// Grows with each round due to NTT expansion.
    pub(crate) domain: Domain<F>,

    /// Optional sumcheck prover used to enforce constraints.
    ///
    /// Present in rounds with non-empty constraint systems.
    pub(crate) sumcheck_prover: Option<SumcheckSingle<F>>,

    /// Folding randomness sampled by the verifier.
    ///
    /// Used to reduce the number of variables in the polynomial.
    pub(crate) folding_randomness: MultilinearPoint<F>,

    /// Current polynomial in coefficient form.
    ///
    /// Folded and evaluated to produce new commitments and Merkle trees.
    pub(crate) coefficients: CoefficientList<F>,

    /// Merkle tree commitment to the polynomial evaluations from the previous round.
    ///
    /// Used to prove query openings from the folded function.
    pub(crate) prev_merkle: MerkleTree<MerkleConfig>,

    /// Flat list of evaluations corresponding to `prev_merkle` leaves.
    ///
    /// Each folded function is evaluated on a domain and split into leaves.
    pub(crate) prev_merkle_answers: Vec<F>,
<<<<<<< HEAD

    /// Merkle proofs and evaluations used to answer verifier queries.
    ///
    /// Each entry contains a multi-proof and the corresponding values.
    pub(crate) merkle_proofs: Vec<(MultiPath<MerkleConfig>, Vec<Vec<F>>)>,

    /// Accumulator for all folding randomness across rounds.
    ///
    /// Ordered with the most recent round’s randomness at the front.
=======
>>>>>>> a893c846
    pub(crate) randomness_vec: Vec<F>,

    /// Constraint system being enforced in this round.
    ///
    /// May be updated during recursion as queries are folded and batched.
    pub(crate) statement: Statement<F>,
}<|MERGE_RESOLUTION|>--- conflicted
+++ resolved
@@ -505,18 +505,10 @@
     ///
     /// Each folded function is evaluated on a domain and split into leaves.
     pub(crate) prev_merkle_answers: Vec<F>,
-<<<<<<< HEAD
-
-    /// Merkle proofs and evaluations used to answer verifier queries.
-    ///
-    /// Each entry contains a multi-proof and the corresponding values.
-    pub(crate) merkle_proofs: Vec<(MultiPath<MerkleConfig>, Vec<Vec<F>>)>,
 
     /// Accumulator for all folding randomness across rounds.
     ///
     /// Ordered with the most recent round’s randomness at the front.
-=======
->>>>>>> a893c846
     pub(crate) randomness_vec: Vec<F>,
 
     /// Constraint system being enforced in this round.
