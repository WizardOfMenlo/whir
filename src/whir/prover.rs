use super::{
    committer::Witness,
    parameters::{RoundConfig, WhirConfig},
    statement::{Statement, Weights},
    WhirProof,
};
use crate::utils::sample_ood_points;
use crate::{
    domain::Domain,
    ntt::expand_from_coeff,
    poly_utils::{
        coeffs::CoefficientList, fold::restructure_evaluations, multilinear::MultilinearPoint,
    },
    sumcheck::SumcheckSingle,
    utils::{self, expand_randomness},
};
use ark_crypto_primitives::merkle_tree::{Config, MerkleTree, MultiPath};
use ark_ff::FftField;
use ark_poly::EvaluationDomain;
use nimue::{
    plugins::ark::{FieldChallenges, FieldWriter},
    ByteChallenges, ByteWriter, ProofResult,
};
use nimue_pow::{self, PoWChallenge};

use crate::whir::fs_utils::{get_challenge_stir_queries, DigestWriter};
#[cfg(feature = "parallel")]
use rayon::prelude::*;

pub struct Prover<F, MerkleConfig, PowStrategy>(pub WhirConfig<F, MerkleConfig, PowStrategy>)
where
    F: FftField,
    MerkleConfig: Config;

impl<F, MerkleConfig, PowStrategy> Prover<F, MerkleConfig, PowStrategy>
where
    F: FftField,
    MerkleConfig: Config<Leaf = [F]>,
    PowStrategy: nimue_pow::PowStrategy,
{
    fn validate_parameters(&self) -> bool {
        self.0.mv_parameters.num_variables
            == self.0.folding_factor.total_number(self.0.n_rounds()) + self.0.final_sumcheck_rounds
    }

    fn validate_statement(&self, statement: &Statement<F>) -> bool {
        if !statement.num_variables() == self.0.mv_parameters.num_variables {
            return false;
        }
        if !self.0.initial_statement && !statement.constraints.is_empty() {
            return false;
        }
        true
    }

    fn validate_witness(&self, witness: &Witness<F, MerkleConfig>) -> bool {
        assert_eq!(witness.ood_points.len(), witness.ood_answers.len());
        if !self.0.initial_statement {
            assert!(witness.ood_points.is_empty());
        }
        witness.polynomial.num_variables() == self.0.mv_parameters.num_variables
    }

    pub fn prove<Merlin>(
        &self,
        merlin: &mut Merlin,
        mut statement: Statement<F>,
        witness: Witness<F, MerkleConfig>,
    ) -> ProofResult<WhirProof<MerkleConfig, F>>
    where
        Merlin: FieldChallenges<F>
            + FieldWriter<F>
            + ByteChallenges
            + ByteWriter
            + PoWChallenge
            + DigestWriter<MerkleConfig>,
    {
        assert!(
            self.validate_parameters()
                && self.validate_statement(&statement)
                && self.validate_witness(&witness)
        );

        // Convert witness ood_points into constraints
        let new_constraints = witness
            .ood_points
            .into_iter()
            .zip(witness.ood_answers)
            .map(|(point, evaluation)| {
                let weights = Weights::evaluation(MultilinearPoint::expand_from_univariate(
                    point,
                    self.0.mv_parameters.num_variables,
                ));
                (weights, evaluation)
            })
            .collect();

        statement.add_constraints_in_front(new_constraints);
        let mut sumcheck_prover = None;
        let folding_randomness = if self.0.initial_statement {
            // If there is initial statement, then we run the sum-check for
            // this initial statement.
            let [combination_randomness_gen] = merlin.challenge_scalars()?;

            let mut sumcheck = SumcheckSingle::new(
                witness.polynomial.clone(),
                &statement,
                combination_randomness_gen,
            );

            let folding_randomness = sumcheck.compute_sumcheck_polynomials::<PowStrategy, _>(
                merlin,
                self.0.folding_factor.at_round(0),
                self.0.starting_folding_pow_bits,
            )?;

            sumcheck_prover = Some(sumcheck);
            folding_randomness
        } else {
            // If there is no initial statement, there is no need to run the
            // initial rounds of the sum-check, and the verifier directly sends
            // the initial folding randomnesses.
            let mut folding_randomness = vec![F::ZERO; self.0.folding_factor.at_round(0)];
            merlin.fill_challenge_scalars(&mut folding_randomness)?;

            if self.0.starting_folding_pow_bits > 0. {
                merlin.challenge_pow::<PowStrategy>(self.0.starting_folding_pow_bits)?;
            }
            MultilinearPoint(folding_randomness)
        };
        let mut randomness_vec = vec![F::ZERO; self.0.mv_parameters.num_variables];
        let mut arr = folding_randomness.clone().0;
        arr.reverse();
        randomness_vec[..folding_randomness.0.len()].copy_from_slice(&arr);

        let round_state = RoundState {
            domain: self.0.starting_domain.clone(),
            round: 0,
            sumcheck_prover,
            folding_randomness,
            coefficients: witness.polynomial,
            prev_merkle: witness.merkle_tree,
            prev_merkle_answers: witness.merkle_leaves,
            merkle_proofs: vec![],
            randomness_vec,
            statement,
        };

        self.round(merlin, round_state)
    }

    fn round<Merlin>(
        &self,
        merlin: &mut Merlin,
        mut round_state: RoundState<F, MerkleConfig>,
    ) -> ProofResult<WhirProof<MerkleConfig, F>>
    where
        Merlin: FieldChallenges<F>
            + ByteChallenges
            + FieldWriter<F>
            + ByteWriter
            + PoWChallenge
            + DigestWriter<MerkleConfig>,
    {
        // Fold the coefficients
        let folded_coefficients = round_state
            .coefficients
            .fold(&round_state.folding_randomness);

        let num_variables = self.0.mv_parameters.num_variables
            - self.0.folding_factor.total_number(round_state.round);
        // num_variables should match the folded_coefficients here.
        assert_eq!(num_variables, folded_coefficients.num_variables());

        // Base case: final round is reached
        if round_state.round == self.0.n_rounds() {
            return self.final_round(merlin, round_state, &folded_coefficients);
        }

        let round_params = &self.0.round_parameters[round_state.round];

        // Compute new domain and polynomial evaluations
        let (new_domain, folded_evals, merkle_tree) =
            self.compute_merkle_tree(&folded_coefficients, &round_state);

<<<<<<< HEAD
        merlin.add_digest(merkle_tree.root())?;
=======
        #[cfg(not(feature = "parallel"))]
        let leafs_iter =
            folded_evals.chunks_exact(1 << self.0.folding_factor.at_round(round_state.round + 1));
        #[cfg(feature = "parallel")]
        let leafs_iter = folded_evals
            .par_chunks_exact(1 << self.0.folding_factor.at_round(round_state.round + 1));
        let merkle_tree = MerkleTree::<MerkleConfig>::new(
            &self.0.leaf_hash_params,
            &self.0.two_to_one_params,
            leafs_iter,
        )
        .unwrap();
>>>>>>> 82393407

        // Handle OOD (Out-Of-Domain) samples
        let (ood_points, ood_answers) =
            sample_ood_points(merlin, round_params.ood_samples, num_variables, |point| {
                folded_coefficients.evaluate(point)
            })?;

        // STIR Queries
        let (stir_challenges, stir_challenges_indexes) = self.compute_stir_queries(
            merlin,
            &round_state,
            num_variables,
            round_params,
            ood_points,
        )?;

        // Generate Merkle proof
        let (merkle_proof, answers) = self.generate_merkle_proof(
            &round_state.prev_merkle,
            &round_state.prev_merkle_answers,
            &stir_challenges_indexes,
            round_state.round,
        );

        // Evaluate answers in the folding randomness.
        let mut stir_evaluations = ood_answers;
        self.0.fold_optimisation.compute_stir_evaluations(
            &round_state,
            &stir_challenges_indexes,
            &answers,
            self.0.folding_factor,
            &mut stir_evaluations,
        );
        round_state.merkle_proofs.push((merkle_proof, answers));

        // PoW
        if round_params.pow_bits > 0. {
            merlin.challenge_pow::<PowStrategy>(round_params.pow_bits)?;
        }

        // Randomness for combination
        let [combination_randomness_gen] = merlin.challenge_scalars()?;
        let combination_randomness =
            expand_randomness(combination_randomness_gen, stir_challenges.len());

        #[allow(clippy::map_unwrap_or)]
        let mut sumcheck_prover = round_state
            .sumcheck_prover
            .take()
            .map(|mut sumcheck_prover| {
                sumcheck_prover.add_new_equality(
                    &stir_challenges,
                    &stir_evaluations,
                    &combination_randomness,
                );
                sumcheck_prover
            })
            .unwrap_or_else(|| {
                let mut statement = Statement::new(folded_coefficients.num_variables());

                for (point, eval) in stir_challenges.into_iter().zip(stir_evaluations) {
                    let weights = Weights::evaluation(point.clone());
                    statement.add_constraint(weights, eval);
                }
                SumcheckSingle::new(
                    folded_coefficients.clone(),
                    &statement,
                    combination_randomness[1],
                )
            });

        let folding_randomness = sumcheck_prover
            .compute_sumcheck_polynomials::<PowStrategy, Merlin>(
                merlin,
                self.0.folding_factor.at_round(round_state.round + 1),
                round_params.folding_pow_bits,
            )?;

        let start_idx = self.0.folding_factor.total_number(round_state.round);
        let mut arr = folding_randomness.clone().0;
        arr.reverse();

        round_state.randomness_vec[start_idx..start_idx + folding_randomness.0.len()]
            .copy_from_slice(&arr);

        let round_state = RoundState {
            round: round_state.round + 1,
            domain: new_domain,
            sumcheck_prover: Some(sumcheck_prover),
            folding_randomness,
            coefficients: folded_coefficients, // TODO: Is this redundant with `sumcheck_prover.coeff` ?
            prev_merkle: merkle_tree,
            prev_merkle_answers: folded_evals,
            merkle_proofs: round_state.merkle_proofs,
            randomness_vec: round_state.randomness_vec.clone(),
            statement: round_state.statement,
        };

        self.round(merlin, round_state)
    }

    fn final_round<Merlin>(
        &self,
        merlin: &mut Merlin,
        mut round_state: RoundState<F, MerkleConfig>,
        folded_coefficients: &CoefficientList<F>,
    ) -> ProofResult<WhirProof<MerkleConfig, F>>
    where
        Merlin: FieldChallenges<F>
            + ByteChallenges
            + FieldWriter<F>
            + ByteWriter
            + PoWChallenge
            + DigestWriter<MerkleConfig>,
    {
        // Directly send coefficients of the polynomial to the verifier.
        merlin.add_scalars(folded_coefficients.coeffs())?;

        // Final verifier queries and answers. The indices are over the
        // *folded* domain.
        let final_challenge_indexes = get_challenge_stir_queries(
            round_state.domain.size(), // The size of the *original* domain before folding
            self.0.folding_factor.at_round(round_state.round), // The folding factor we used to fold the previous polynomial
            self.0.final_queries,
            merlin,
        )?;

        let merkle_proof = round_state
            .prev_merkle
            .generate_multi_proof(final_challenge_indexes.clone())
            .unwrap();
        // Every query requires opening these many in the previous Merkle tree
        let fold_size = 1 << self.0.folding_factor.at_round(round_state.round);
        let answers = final_challenge_indexes
            .into_iter()
            .map(|i| round_state.prev_merkle_answers[i * fold_size..(i + 1) * fold_size].to_vec())
            .collect();
        round_state.merkle_proofs.push((merkle_proof, answers));

        // PoW
        if self.0.final_pow_bits > 0. {
            merlin.challenge_pow::<PowStrategy>(self.0.final_pow_bits)?;
        }

        // Final sumcheck
        if self.0.final_sumcheck_rounds > 0 {
            let final_folding_randomness = round_state
                .sumcheck_prover
                .unwrap_or_else(|| {
                    SumcheckSingle::new(folded_coefficients.clone(), &round_state.statement, F::ONE)
                })
                .compute_sumcheck_polynomials::<PowStrategy, Merlin>(
                    merlin,
                    self.0.final_sumcheck_rounds,
                    self.0.final_folding_pow_bits,
                )?;
            let start_idx = self.0.folding_factor.total_number(round_state.round);
            let mut arr = final_folding_randomness.clone().0;
            arr.reverse();
            round_state.randomness_vec[start_idx..start_idx + final_folding_randomness.0.len()]
                .copy_from_slice(&arr);
        }

        let mut randomness_vec_rev = round_state.randomness_vec.clone();
        randomness_vec_rev.reverse();

        let statement_values_at_random_point = round_state
            .statement
            .constraints
            .iter()
            .filter_map(|(weights, _)| {
                if let Weights::Linear { weight } = weights {
                    Some(weight.eval_extension(&MultilinearPoint(randomness_vec_rev.clone())))
                } else {
                    None
                }
            })
            .collect();

        Ok(WhirProof {
            merkle_paths: round_state.merkle_proofs,
            statement_values_at_random_point,
        })
    }

    fn compute_merkle_tree(
        &self,
        folded_coefficients: &CoefficientList<F>,
        round_state: &RoundState<F, MerkleConfig>,
    ) -> (Domain<F>, Vec<F>, MerkleTree<MerkleConfig>) {
        let new_domain = round_state.domain.scale(2);
        let expansion = new_domain.size() / folded_coefficients.num_coeffs();
        let evals = expand_from_coeff(folded_coefficients.coeffs(), expansion);

        let folded_evals =
            utils::stack_evaluations(evals, self.0.folding_factor.at_round(round_state.round + 1));

        let folded_evals = restructure_evaluations(
            folded_evals,
            self.0.fold_optimisation,
            new_domain.backing_domain.group_gen(),
            new_domain.backing_domain.group_gen_inv(),
            self.0.folding_factor.at_round(round_state.round + 1),
        );

        #[cfg(not(feature = "parallel"))]
        let leafs_iter = folded_evals.chunks_exact(
            1 << self
                .0
                .folding_factor
                .get_folding_factor_of_round(round_state.round + 1),
        );
        #[cfg(feature = "parallel")]
        let leafs_iter = folded_evals
            .par_chunks_exact(1 << self.0.folding_factor.at_round(round_state.round + 1));

        let merkle_tree = MerkleTree::<MerkleConfig>::new(
            &self.0.leaf_hash_params,
            &self.0.two_to_one_params,
            leafs_iter,
        )
        .unwrap();

        (new_domain, folded_evals, merkle_tree)
    }

    fn compute_stir_queries<Merlin>(
        &self,
        merlin: &mut Merlin,
        round_state: &RoundState<F, MerkleConfig>,
        num_variables: usize,
        round_params: &RoundConfig,
        ood_points: Vec<F>,
    ) -> ProofResult<(Vec<MultilinearPoint<F>>, Vec<usize>)>
    where
        Merlin: FieldChallenges<F>
            + ByteChallenges
            + FieldWriter<F>
            + ByteWriter
            + PoWChallenge
            + DigestWriter<MerkleConfig>,
    {
        let stir_challenges_indexes = get_challenge_stir_queries(
            round_state.domain.size(),
            self.0.folding_factor.at_round(round_state.round),
            round_params.num_queries,
            merlin,
        )?;

        // Compute the generator of the folded domain, in the extension field
        let domain_scaled_gen = round_state
            .domain
            .backing_domain
            .element(1 << self.0.folding_factor.at_round(round_state.round));
        let stir_challenges: Vec<_> = ood_points
            .into_iter()
            .chain(
                stir_challenges_indexes
                    .iter()
                    .map(|i| domain_scaled_gen.pow([*i as u64])),
            )
            .map(|univariate| MultilinearPoint::expand_from_univariate(univariate, num_variables))
            .collect();

        Ok((stir_challenges, stir_challenges_indexes))
    }

    fn generate_merkle_proof(
        &self,
        prev_merkle: &MerkleTree<MerkleConfig>,
        prev_merkle_answers: &[F],
        stir_challenges_indexes: &[usize],
        round: usize,
    ) -> (MultiPath<MerkleConfig>, Vec<Vec<F>>) {
        let merkle_proof = prev_merkle
            .generate_multi_proof(stir_challenges_indexes.to_vec())
            .unwrap();

        let fold_size = 1 << self.0.folding_factor.at_round(round);
        let answers = stir_challenges_indexes
            .iter()
            .map(|&i| prev_merkle_answers[i * fold_size..(i + 1) * fold_size].to_vec())
            .collect();

        (merkle_proof, answers)
    }
}

pub(crate) struct RoundState<F, MerkleConfig>
where
    F: FftField,
    MerkleConfig: Config,
{
    pub(crate) round: usize,
    pub(crate) domain: Domain<F>,
    pub(crate) sumcheck_prover: Option<SumcheckSingle<F>>,
    pub(crate) folding_randomness: MultilinearPoint<F>,
    pub(crate) coefficients: CoefficientList<F>,
    pub(crate) prev_merkle: MerkleTree<MerkleConfig>,
    pub(crate) prev_merkle_answers: Vec<F>,
    pub(crate) merkle_proofs: Vec<(MultiPath<MerkleConfig>, Vec<Vec<F>>)>,
    pub(crate) randomness_vec: Vec<F>,
    pub(crate) statement: Statement<F>,
}<|MERGE_RESOLUTION|>--- conflicted
+++ resolved
@@ -183,22 +183,7 @@
         let (new_domain, folded_evals, merkle_tree) =
             self.compute_merkle_tree(&folded_coefficients, &round_state);
 
-<<<<<<< HEAD
         merlin.add_digest(merkle_tree.root())?;
-=======
-        #[cfg(not(feature = "parallel"))]
-        let leafs_iter =
-            folded_evals.chunks_exact(1 << self.0.folding_factor.at_round(round_state.round + 1));
-        #[cfg(feature = "parallel")]
-        let leafs_iter = folded_evals
-            .par_chunks_exact(1 << self.0.folding_factor.at_round(round_state.round + 1));
-        let merkle_tree = MerkleTree::<MerkleConfig>::new(
-            &self.0.leaf_hash_params,
-            &self.0.two_to_one_params,
-            leafs_iter,
-        )
-        .unwrap();
->>>>>>> 82393407
 
         // Handle OOD (Out-Of-Domain) samples
         let (ood_points, ood_answers) =
@@ -409,7 +394,7 @@
             1 << self
                 .0
                 .folding_factor
-                .get_folding_factor_of_round(round_state.round + 1),
+                .at_round(round_state.round + 1),
         );
         #[cfg(feature = "parallel")]
         let leafs_iter = folded_evals
