use super::{
    committer::Witness,
    parameters::{RoundConfig, WhirConfig},
    statement::{Statement, Weights},
    WhirProof,
};
use crate::{
    domain::Domain,
    ntt::expand_from_coeff,
    poly_utils::{coeffs::CoefficientList, multilinear::MultilinearPoint},
    sumcheck::SumcheckSingle,
    utils::expand_randomness,
};
use crate::{poly_utils::fold::transform_evaluations, utils::sample_ood_points};
use ark_crypto_primitives::merkle_tree::{Config, MerkleTree, MultiPath};
use ark_ff::FftField;
use ark_poly::EvaluationDomain;
use nimue::{
    plugins::ark::{FieldChallenges, FieldWriter},
    ByteChallenges, ProofResult,
};
use nimue_pow::{self, PoWChallenge};

use crate::whir::fs_utils::{get_challenge_stir_queries, DigestWriter};
#[cfg(feature = "parallel")]
use rayon::prelude::*;

pub struct Prover<F, MerkleConfig, PowStrategy>(pub WhirConfig<F, MerkleConfig, PowStrategy>)
where
    F: FftField,
    MerkleConfig: Config;

impl<F, MerkleConfig, PowStrategy> Prover<F, MerkleConfig, PowStrategy>
where
    F: FftField,
    MerkleConfig: Config<Leaf = [F]>,
    PowStrategy: nimue_pow::PowStrategy,
{
    fn validate_parameters(&self) -> bool {
        self.0.mv_parameters.num_variables
            == self.0.folding_factor.total_number(self.0.n_rounds()) + self.0.final_sumcheck_rounds
    }

    fn validate_statement(&self, statement: &Statement<F>) -> bool {
        if !statement.num_variables() == self.0.mv_parameters.num_variables {
            return false;
        }
        if !self.0.initial_statement && !statement.constraints.is_empty() {
            return false;
        }
        true
    }

    fn validate_witness(&self, witness: &Witness<F, MerkleConfig>) -> bool {
        assert_eq!(witness.ood_points.len(), witness.ood_answers.len());
        if !self.0.initial_statement {
            assert!(witness.ood_points.is_empty());
        }
        witness.polynomial.num_variables() == self.0.mv_parameters.num_variables
    }

    pub fn prove<Merlin>(
        &self,
        merlin: &mut Merlin,
        mut statement: Statement<F>,
        witness: Witness<F, MerkleConfig>,
    ) -> ProofResult<WhirProof<MerkleConfig, F>>
    where
        Merlin: FieldWriter<F> + ByteChallenges + PoWChallenge + DigestWriter<MerkleConfig>,
    {
        assert!(
            self.validate_parameters()
                && self.validate_statement(&statement)
                && self.validate_witness(&witness)
        );

        // Convert witness ood_points into constraints
        let new_constraints = witness
            .ood_points
            .into_iter()
            .zip(witness.ood_answers)
            .map(|(point, evaluation)| {
                let weights = Weights::evaluation(MultilinearPoint::expand_from_univariate(
                    point,
                    self.0.mv_parameters.num_variables,
                ));
                (weights, evaluation)
            })
            .collect();

        statement.add_constraints_in_front(new_constraints);
        let mut sumcheck_prover = None;
        let folding_randomness = if self.0.initial_statement {
            // If there is initial statement, then we run the sum-check for
            // this initial statement.
            let [combination_randomness_gen] = merlin.challenge_scalars()?;

            let mut sumcheck = SumcheckSingle::new(
                witness.polynomial.clone(),
                &statement,
                combination_randomness_gen,
            );

            let folding_randomness = sumcheck.compute_sumcheck_polynomials::<PowStrategy, _>(
                merlin,
                self.0.folding_factor.at_round(0),
                self.0.starting_folding_pow_bits,
            )?;

            sumcheck_prover = Some(sumcheck);
            folding_randomness
        } else {
            // If there is no initial statement, there is no need to run the
            // initial rounds of the sum-check, and the verifier directly sends
            // the initial folding randomnesses.
            let mut folding_randomness = vec![F::ZERO; self.0.folding_factor.at_round(0)];
            merlin.fill_challenge_scalars(&mut folding_randomness)?;

            if self.0.starting_folding_pow_bits > 0. {
                merlin.challenge_pow::<PowStrategy>(self.0.starting_folding_pow_bits)?;
            }
            MultilinearPoint(folding_randomness)
        };
        let mut randomness_vec = vec![F::ZERO; self.0.mv_parameters.num_variables];
        let mut arr = folding_randomness.clone().0;
        arr.reverse();
        randomness_vec[..folding_randomness.0.len()].copy_from_slice(&arr);

        let round_state = RoundState {
            domain: self.0.starting_domain.clone(),
            round: 0,
            sumcheck_prover,
            folding_randomness,
            coefficients: witness.polynomial,
            prev_merkle: witness.merkle_tree,
            prev_merkle_answers: witness.merkle_leaves,
            merkle_proofs: vec![],
            randomness_vec,
            statement,
        };

        self.round(merlin, round_state)
    }

    fn round<Merlin>(
        &self,
        merlin: &mut Merlin,
        mut round_state: RoundState<F, MerkleConfig>,
    ) -> ProofResult<WhirProof<MerkleConfig, F>>
    where
        Merlin: ByteChallenges + FieldWriter<F> + PoWChallenge + DigestWriter<MerkleConfig>,
    {
        // Fold the coefficients
        let folded_coefficients = round_state
            .coefficients
            .fold(&round_state.folding_randomness);

        let num_variables = self.0.mv_parameters.num_variables
            - self.0.folding_factor.total_number(round_state.round);
        // num_variables should match the folded_coefficients here.
        assert_eq!(num_variables, folded_coefficients.num_variables());

        // Base case: final round is reached
        if round_state.round == self.0.n_rounds() {
<<<<<<< HEAD
            return self.final_round(merlin, round_state, &folded_coefficients);
=======
            // Directly send coefficients of the polynomial to the verifier.
            merlin.add_scalars(folded_coefficients.coeffs())?;

            // Final verifier queries and answers. The indices are over the
            // *folded* domain.
            let final_challenge_indexes = get_challenge_stir_queries(
                round_state.domain.size(), // The size of the *original* domain before folding
                self.0.folding_factor.at_round(round_state.round), // The folding factor we used to fold the previous polynomial
                self.0.final_queries,
                merlin,
            )?;

            let merkle_proof = round_state
                .prev_merkle
                .generate_multi_proof(final_challenge_indexes.clone())
                .unwrap();
            // Every query requires opening these many in the previous Merkle tree
            let fold_size = 1 << self.0.folding_factor.at_round(round_state.round);
            let answers = final_challenge_indexes
                .into_iter()
                .map(|i| {
                    round_state.prev_merkle_answers[i * fold_size..(i + 1) * fold_size].to_vec()
                })
                .collect();
            round_state.merkle_proofs.push((merkle_proof, answers));

            // PoW
            if self.0.final_pow_bits > 0. {
                merlin.challenge_pow::<PowStrategy>(self.0.final_pow_bits)?;
            }

            // Final sumcheck
            if self.0.final_sumcheck_rounds > 0 {
                let final_folding_randomness = round_state
                    .sumcheck_prover
                    .unwrap_or_else(|| {
                        SumcheckSingle::new(
                            folded_coefficients.clone(),
                            &round_state.statement,
                            F::from(1),
                        )
                    })
                    .compute_sumcheck_polynomials::<PowStrategy, _>(
                        merlin,
                        self.0.final_sumcheck_rounds,
                        self.0.final_folding_pow_bits,
                    )?;
                let start_idx = self.0.folding_factor.total_number(round_state.round);
                let mut arr = final_folding_randomness.clone().0;
                arr.reverse();
                round_state.randomness_vec[start_idx..start_idx + final_folding_randomness.0.len()]
                    .copy_from_slice(&arr);
            }

            let mut randomness_vec_rev = round_state.randomness_vec.clone();
            randomness_vec_rev.reverse();

            let mut statement_values_at_random_point = vec![];
            for (weights, _) in &round_state.statement.constraints {
                if let Weights::Linear { weight } = weights {
                    statement_values_at_random_point
                        .push(weight.eval_extension(&MultilinearPoint(randomness_vec_rev.clone())));
                }
            }
            return Ok(WhirProof {
                merkle_paths: round_state.merkle_proofs,
                statement_values_at_random_point,
            });
>>>>>>> 9062765c
        }

        let round_params = &self.0.round_parameters[round_state.round];

        // Compute new domain and polynomial evaluations
        let (new_domain, folded_evals, merkle_tree) =
            self.compute_merkle_tree(&folded_coefficients, &round_state);

<<<<<<< HEAD
        merlin.add_digest(merkle_tree.root())?;
=======
        #[cfg(not(feature = "parallel"))]
        let leafs_iter =
            evals.chunks_exact(1 << self.0.folding_factor.at_round(round_state.round + 1));
        #[cfg(feature = "parallel")]
        let leafs_iter =
            evals.par_chunks_exact(1 << self.0.folding_factor.at_round(round_state.round + 1));
        let merkle_tree = MerkleTree::new(
            &self.0.leaf_hash_params,
            &self.0.two_to_one_params,
            leafs_iter,
        )
        .unwrap();
>>>>>>> 9062765c

        // Handle OOD (Out-Of-Domain) samples
        let (ood_points, ood_answers) =
            sample_ood_points(merlin, round_params.ood_samples, num_variables, |point| {
                folded_coefficients.evaluate(point)
            })?;

        // STIR Queries
        let (stir_challenges, stir_challenges_indexes) = self.compute_stir_queries(
            merlin,
            &round_state,
            num_variables,
            round_params,
            ood_points,
        )?;

        // Generate Merkle proof
        let (merkle_proof, answers) = self.generate_merkle_proof(
            &round_state.prev_merkle,
            &round_state.prev_merkle_answers,
            &stir_challenges_indexes,
            round_state.round,
        );

        // Evaluate answers in the folding randomness.
        let mut stir_evaluations = ood_answers;
        self.0.fold_optimisation.compute_stir_evaluations(
            &round_state,
            &stir_challenges_indexes,
            &answers,
            self.0.folding_factor,
            &mut stir_evaluations,
        );
        round_state.merkle_proofs.push((merkle_proof, answers));

        // PoW
        if round_params.pow_bits > 0. {
            merlin.challenge_pow::<PowStrategy>(round_params.pow_bits)?;
        }

        // Randomness for combination
        let [combination_randomness_gen] = merlin.challenge_scalars()?;
        let combination_randomness =
            expand_randomness(combination_randomness_gen, stir_challenges.len());

        #[allow(clippy::map_unwrap_or)]
        let mut sumcheck_prover = round_state
            .sumcheck_prover
            .take()
            .map(|mut sumcheck_prover| {
                sumcheck_prover.add_new_equality(
                    &stir_challenges,
                    &stir_evaluations,
                    &combination_randomness,
                );
                sumcheck_prover
            })
            .unwrap_or_else(|| {
                let mut statement = Statement::new(folded_coefficients.num_variables());

                for (point, eval) in stir_challenges.into_iter().zip(stir_evaluations) {
                    let weights = Weights::evaluation(point.clone());
                    statement.add_constraint(weights, eval);
                }
                SumcheckSingle::new(
                    folded_coefficients.clone(),
                    &statement,
                    combination_randomness[1],
                )
            });

        let folding_randomness = sumcheck_prover
            .compute_sumcheck_polynomials::<PowStrategy, Merlin>(
                merlin,
                self.0.folding_factor.at_round(round_state.round + 1),
                round_params.folding_pow_bits,
            )?;

        let start_idx = self.0.folding_factor.total_number(round_state.round);
        let mut arr = folding_randomness.clone().0;
        arr.reverse();

        round_state.randomness_vec[start_idx..start_idx + folding_randomness.0.len()]
            .copy_from_slice(&arr);

        let round_state = RoundState {
            round: round_state.round + 1,
            domain: new_domain,
            sumcheck_prover: Some(sumcheck_prover),
            folding_randomness,
            coefficients: folded_coefficients, // TODO: Is this redundant with `sumcheck_prover.coeff` ?
            prev_merkle: merkle_tree,
            prev_merkle_answers: folded_evals,
            merkle_proofs: round_state.merkle_proofs,
            randomness_vec: round_state.randomness_vec.clone(),
            statement: round_state.statement,
        };

        self.round(merlin, round_state)
    }

    fn final_round<Merlin>(
        &self,
        merlin: &mut Merlin,
        mut round_state: RoundState<F, MerkleConfig>,
        folded_coefficients: &CoefficientList<F>,
    ) -> ProofResult<WhirProof<MerkleConfig, F>>
    where
        Merlin: FieldChallenges<F>
            + ByteChallenges
            + FieldWriter<F>
            + ByteWriter
            + PoWChallenge
            + DigestWriter<MerkleConfig>,
    {
        // Directly send coefficients of the polynomial to the verifier.
        merlin.add_scalars(folded_coefficients.coeffs())?;

        // Final verifier queries and answers. The indices are over the
        // *folded* domain.
        let final_challenge_indexes = get_challenge_stir_queries(
            round_state.domain.size(), // The size of the *original* domain before folding
            self.0.folding_factor.at_round(round_state.round), // The folding factor we used to fold the previous polynomial
            self.0.final_queries,
            merlin,
        )?;

        let merkle_proof = round_state
            .prev_merkle
            .generate_multi_proof(final_challenge_indexes.clone())
            .unwrap();
        // Every query requires opening these many in the previous Merkle tree
        let fold_size = 1 << self.0.folding_factor.at_round(round_state.round);
        let answers = final_challenge_indexes
            .into_iter()
            .map(|i| round_state.prev_merkle_answers[i * fold_size..(i + 1) * fold_size].to_vec())
            .collect();
        round_state.merkle_proofs.push((merkle_proof, answers));

        // PoW
        if self.0.final_pow_bits > 0. {
            merlin.challenge_pow::<PowStrategy>(self.0.final_pow_bits)?;
        }

        // Final sumcheck
        if self.0.final_sumcheck_rounds > 0 {
            let final_folding_randomness = round_state
                .sumcheck_prover
                .unwrap_or_else(|| {
                    SumcheckSingle::new(folded_coefficients.clone(), &round_state.statement, F::ONE)
                })
                .compute_sumcheck_polynomials::<PowStrategy, Merlin>(
                    merlin,
                    self.0.final_sumcheck_rounds,
                    self.0.final_folding_pow_bits,
                )?;
            let start_idx = self.0.folding_factor.total_number(round_state.round);
            let mut arr = final_folding_randomness.clone().0;
            arr.reverse();
            round_state.randomness_vec[start_idx..start_idx + final_folding_randomness.0.len()]
                .copy_from_slice(&arr);
        }

        let mut randomness_vec_rev = round_state.randomness_vec.clone();
        randomness_vec_rev.reverse();

        let statement_values_at_random_point = round_state
            .statement
            .constraints
            .iter()
            .filter_map(|(weights, _)| {
                if let Weights::Linear { weight } = weights {
                    Some(weight.eval_extension(&MultilinearPoint(randomness_vec_rev.clone())))
                } else {
                    None
                }
            })
            .collect();

        Ok(WhirProof {
            merkle_paths: round_state.merkle_proofs,
            statement_values_at_random_point,
        })
    }

    fn compute_merkle_tree(
        &self,
        folded_coefficients: &CoefficientList<F>,
        round_state: &RoundState<F, MerkleConfig>,
    ) -> (Domain<F>, Vec<F>, MerkleTree<MerkleConfig>) {
        let new_domain = round_state.domain.scale(2);
        let expansion = new_domain.size() / folded_coefficients.num_coeffs();
        let mut evals = expand_from_coeff(folded_coefficients.coeffs(), expansion);

        transform_evaluations(
            &mut evals,
            self.0.fold_optimisation,
            new_domain.backing_domain.group_gen(),
            new_domain.backing_domain.group_gen_inv(),
            self.0.folding_factor.at_round(round_state.round + 1),
        );

        #[cfg(not(feature = "parallel"))]
        let leafs_iter =
            evals.chunks_exact(1 << self.0.folding_factor.at_round(round_state.round + 1));
        #[cfg(feature = "parallel")]
        let leafs_iter =
            evals.par_chunks_exact(1 << self.0.folding_factor.at_round(round_state.round + 1));

        let merkle_tree = MerkleTree::<MerkleConfig>::new(
            &self.0.leaf_hash_params,
            &self.0.two_to_one_params,
            leafs_iter,
        )
        .unwrap();

        (new_domain, evals, merkle_tree)
    }

    fn compute_stir_queries<Merlin>(
        &self,
        merlin: &mut Merlin,
        round_state: &RoundState<F, MerkleConfig>,
        num_variables: usize,
        round_params: &RoundConfig,
        ood_points: Vec<F>,
    ) -> ProofResult<(Vec<MultilinearPoint<F>>, Vec<usize>)>
    where
        Merlin: FieldChallenges<F>
            + ByteChallenges
            + FieldWriter<F>
            + ByteWriter
            + PoWChallenge
            + DigestWriter<MerkleConfig>,
    {
        let stir_challenges_indexes = get_challenge_stir_queries(
            round_state.domain.size(),
            self.0.folding_factor.at_round(round_state.round),
            round_params.num_queries,
            merlin,
        )?;

        // Compute the generator of the folded domain, in the extension field
        let domain_scaled_gen = round_state
            .domain
            .backing_domain
            .element(1 << self.0.folding_factor.at_round(round_state.round));
        let stir_challenges: Vec<_> = ood_points
            .into_iter()
            .chain(
                stir_challenges_indexes
                    .iter()
                    .map(|i| domain_scaled_gen.pow([*i as u64])),
            )
            .map(|univariate| MultilinearPoint::expand_from_univariate(univariate, num_variables))
            .collect();

        Ok((stir_challenges, stir_challenges_indexes))
    }

    fn generate_merkle_proof(
        &self,
        prev_merkle: &MerkleTree<MerkleConfig>,
        prev_merkle_answers: &[F],
        stir_challenges_indexes: &[usize],
        round: usize,
    ) -> (MultiPath<MerkleConfig>, Vec<Vec<F>>) {
        let merkle_proof = prev_merkle
            .generate_multi_proof(stir_challenges_indexes.to_vec())
            .unwrap();

        let fold_size = 1 << self.0.folding_factor.at_round(round);
        let answers = stir_challenges_indexes
            .iter()
            .map(|&i| prev_merkle_answers[i * fold_size..(i + 1) * fold_size].to_vec())
            .collect();

        (merkle_proof, answers)
    }
}

pub(crate) struct RoundState<F, MerkleConfig>
where
    F: FftField,
    MerkleConfig: Config,
{
    pub(crate) round: usize,
    pub(crate) domain: Domain<F>,
    pub(crate) sumcheck_prover: Option<SumcheckSingle<F>>,
    pub(crate) folding_randomness: MultilinearPoint<F>,
    pub(crate) coefficients: CoefficientList<F>,
    pub(crate) prev_merkle: MerkleTree<MerkleConfig>,
    pub(crate) prev_merkle_answers: Vec<F>,
    pub(crate) merkle_proofs: Vec<(MultiPath<MerkleConfig>, Vec<Vec<F>>)>,
    pub(crate) randomness_vec: Vec<F>,
    pub(crate) statement: Statement<F>,
}<|MERGE_RESOLUTION|>--- conflicted
+++ resolved
@@ -162,78 +162,7 @@
 
         // Base case: final round is reached
         if round_state.round == self.0.n_rounds() {
-<<<<<<< HEAD
             return self.final_round(merlin, round_state, &folded_coefficients);
-=======
-            // Directly send coefficients of the polynomial to the verifier.
-            merlin.add_scalars(folded_coefficients.coeffs())?;
-
-            // Final verifier queries and answers. The indices are over the
-            // *folded* domain.
-            let final_challenge_indexes = get_challenge_stir_queries(
-                round_state.domain.size(), // The size of the *original* domain before folding
-                self.0.folding_factor.at_round(round_state.round), // The folding factor we used to fold the previous polynomial
-                self.0.final_queries,
-                merlin,
-            )?;
-
-            let merkle_proof = round_state
-                .prev_merkle
-                .generate_multi_proof(final_challenge_indexes.clone())
-                .unwrap();
-            // Every query requires opening these many in the previous Merkle tree
-            let fold_size = 1 << self.0.folding_factor.at_round(round_state.round);
-            let answers = final_challenge_indexes
-                .into_iter()
-                .map(|i| {
-                    round_state.prev_merkle_answers[i * fold_size..(i + 1) * fold_size].to_vec()
-                })
-                .collect();
-            round_state.merkle_proofs.push((merkle_proof, answers));
-
-            // PoW
-            if self.0.final_pow_bits > 0. {
-                merlin.challenge_pow::<PowStrategy>(self.0.final_pow_bits)?;
-            }
-
-            // Final sumcheck
-            if self.0.final_sumcheck_rounds > 0 {
-                let final_folding_randomness = round_state
-                    .sumcheck_prover
-                    .unwrap_or_else(|| {
-                        SumcheckSingle::new(
-                            folded_coefficients.clone(),
-                            &round_state.statement,
-                            F::from(1),
-                        )
-                    })
-                    .compute_sumcheck_polynomials::<PowStrategy, _>(
-                        merlin,
-                        self.0.final_sumcheck_rounds,
-                        self.0.final_folding_pow_bits,
-                    )?;
-                let start_idx = self.0.folding_factor.total_number(round_state.round);
-                let mut arr = final_folding_randomness.clone().0;
-                arr.reverse();
-                round_state.randomness_vec[start_idx..start_idx + final_folding_randomness.0.len()]
-                    .copy_from_slice(&arr);
-            }
-
-            let mut randomness_vec_rev = round_state.randomness_vec.clone();
-            randomness_vec_rev.reverse();
-
-            let mut statement_values_at_random_point = vec![];
-            for (weights, _) in &round_state.statement.constraints {
-                if let Weights::Linear { weight } = weights {
-                    statement_values_at_random_point
-                        .push(weight.eval_extension(&MultilinearPoint(randomness_vec_rev.clone())));
-                }
-            }
-            return Ok(WhirProof {
-                merkle_paths: round_state.merkle_proofs,
-                statement_values_at_random_point,
-            });
->>>>>>> 9062765c
         }
 
         let round_params = &self.0.round_parameters[round_state.round];
@@ -241,23 +170,6 @@
         // Compute new domain and polynomial evaluations
         let (new_domain, folded_evals, merkle_tree) =
             self.compute_merkle_tree(&folded_coefficients, &round_state);
-
-<<<<<<< HEAD
-        merlin.add_digest(merkle_tree.root())?;
-=======
-        #[cfg(not(feature = "parallel"))]
-        let leafs_iter =
-            evals.chunks_exact(1 << self.0.folding_factor.at_round(round_state.round + 1));
-        #[cfg(feature = "parallel")]
-        let leafs_iter =
-            evals.par_chunks_exact(1 << self.0.folding_factor.at_round(round_state.round + 1));
-        let merkle_tree = MerkleTree::new(
-            &self.0.leaf_hash_params,
-            &self.0.two_to_one_params,
-            leafs_iter,
-        )
-        .unwrap();
->>>>>>> 9062765c
 
         // Handle OOD (Out-Of-Domain) samples
         let (ood_points, ood_answers) =
