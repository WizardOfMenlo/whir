use std::{fmt::Display, marker::PhantomData, str::FromStr};

use ark_crypto_primitives::merkle_tree::{Config, LeafParam, TwoToOneParam};
use serde::Serialize;

pub const fn default_max_pow(num_variables: usize, log_inv_rate: usize) -> usize {
    num_variables + log_inv_rate - 3
}

#[derive(Debug, Clone, Copy, Serialize)]
pub enum SoundnessType {
    UniqueDecoding,
    ProvableList,
    ConjectureList,
}

impl Display for SoundnessType {
    fn fmt(&self, f: &mut std::fmt::Formatter<'_>) -> std::fmt::Result {
        f.write_str(match self {
            Self::ProvableList => "ProvableList",
            Self::ConjectureList => "ConjectureList",
            Self::UniqueDecoding => "UniqueDecoding",
        })
    }
}

impl FromStr for SoundnessType {
    type Err = String;

    fn from_str(s: &str) -> Result<Self, Self::Err> {
<<<<<<< HEAD
        match s {
            "ProvableList" => Ok(Self::ProvableList),
            "ConjectureList" => Ok(Self::ConjectureList),
            "UniqueDecoding" => Ok(Self::UniqueDecoding),
            _ => Err(format!("Invalid soundness specification: {s}")),
=======
        if s == "ProvableList" {
            Ok(Self::ProvableList)
        } else if s == "ConjectureList" {
            Ok(Self::ConjectureList)
        } else if s == "UniqueDecoding" {
            Ok(Self::UniqueDecoding)
        } else {
            Err(format!("Invalid soundness specification: {s}"))
>>>>>>> 5d9bb74f
        }
    }
}

#[derive(Debug, Clone, Copy)]
pub struct MultivariateParameters<F> {
    pub num_variables: usize,
    _field: PhantomData<F>,
}

impl<F> MultivariateParameters<F> {
    pub const fn new(num_variables: usize) -> Self {
        Self {
            num_variables,
            _field: PhantomData,
        }
    }
}

impl<F> Display for MultivariateParameters<F> {
    fn fmt(&self, f: &mut std::fmt::Formatter<'_>) -> std::fmt::Result {
        write!(f, "Number of variables: {}", self.num_variables)
    }
}

#[derive(Debug, Clone, Copy)]
pub enum FoldType {
    Naive,
    ProverHelps,
}

impl FromStr for FoldType {
    type Err = String;

    fn from_str(s: &str) -> Result<Self, Self::Err> {
<<<<<<< HEAD
        match s {
            "Naive" => Ok(Self::Naive),
            "ProverHelps" => Ok(Self::ProverHelps),
            _ => Err(format!("Invalid fold type specification: {s}")),
=======
        if s == "Naive" {
            Ok(Self::Naive)
        } else if s == "ProverHelps" {
            Ok(Self::ProverHelps)
        } else {
            Err(format!("Invalid fold type specification: {s}"))
>>>>>>> 5d9bb74f
        }
    }
}

impl Display for FoldType {
    fn fmt(&self, f: &mut std::fmt::Formatter<'_>) -> std::fmt::Result {
        f.write_str(match self {
            Self::Naive => "Naive",
            Self::ProverHelps => "ProverHelps",
        })
    }
}

#[derive(Debug, Clone, Copy)]
pub enum FoldingFactor {
    Constant(usize),                       // Use the same folding factor for all rounds
    ConstantFromSecondRound(usize, usize), // Use the same folding factor for all rounds, but the first round uses a different folding factor
}

impl FoldingFactor {
    pub const fn at_round(&self, round: usize) -> usize {
        match self {
            Self::Constant(factor) => *factor,
            Self::ConstantFromSecondRound(first_round_factor, factor) => {
                if round == 0 {
                    *first_round_factor
                } else {
                    *factor
                }
            }
        }
    }

    pub fn check_validity(&self, num_variables: usize) -> Result<(), String> {
        match self {
            Self::Constant(factor) => {
                if *factor > num_variables {
                    Err(format!(
                        "Folding factor {factor} is greater than the number of variables {num_variables}. Polynomial too small, just send it directly."
                    ))
                } else if *factor == 0 {
                    // We should at least fold some time
                    Err("Folding factor shouldn't be zero.".to_string())
                } else {
                    Ok(())
                }
            }
            Self::ConstantFromSecondRound(first_round_factor, factor) => {
                if *first_round_factor > num_variables {
                    Err(format!(
                        "First round folding factor {first_round_factor} is greater than the number of variables {num_variables}. Polynomial too small, just send it directly."
                    ))
                } else if *factor > num_variables {
                    Err(format!(
                        "Folding factor {factor} is greater than the number of variables {num_variables}. Polynomial too small, just send it directly."
                    ))
                } else if *factor == 0 || *first_round_factor == 0 {
                    // We should at least fold some time
                    Err("Folding factor shouldn't be zero.".to_string())
                } else {
                    Ok(())
                }
            }
        }
    }

    /// Compute the number of WHIR rounds and the number of rounds in the final
    /// sumcheck.
    pub fn compute_number_of_rounds(&self, num_variables: usize) -> (usize, usize) {
        match self {
            Self::Constant(factor) => {
                // It's checked that factor > 0 and factor <= num_variables
                let final_sumcheck_rounds = num_variables % factor;
                (
                    (num_variables - final_sumcheck_rounds) / factor - 1,
                    final_sumcheck_rounds,
                )
            }
            Self::ConstantFromSecondRound(first_round_factor, factor) => {
                let nv_except_first_round = num_variables - *first_round_factor;
                if nv_except_first_round < *factor {
                    // This case is equivalent to Constant(first_round_factor)
                    return (0, nv_except_first_round);
                }
                let final_sumcheck_rounds = nv_except_first_round % *factor;
                (
                    // No need to minus 1 because the initial round is already
                    // excepted out
                    (nv_except_first_round - final_sumcheck_rounds) / factor,
                    final_sumcheck_rounds,
                )
            }
        }
    }

    /// Compute folding_factor(0) + ... + folding_factor(n_rounds)
    pub fn total_number(&self, n_rounds: usize) -> usize {
        match self {
            Self::Constant(factor) => {
                // It's checked that factor > 0 and factor <= num_variables
                factor * (n_rounds + 1)
            }
            Self::ConstantFromSecondRound(first_round_factor, factor) => {
                first_round_factor + factor * n_rounds
            }
        }
    }
}

#[derive(Clone)]
pub struct WhirParameters<MerkleConfig, PowStrategy>
where
    MerkleConfig: Config,
{
    pub initial_statement: bool,
    pub starting_log_inv_rate: usize,
    pub folding_factor: FoldingFactor,
    pub soundness_type: SoundnessType,
    pub security_level: usize,
    pub pow_bits: usize,

    pub fold_optimisation: FoldType,

    // PoW parameters
    pub _pow_parameters: PhantomData<PowStrategy>,

    // Merkle tree parameters
    pub leaf_hash_params: LeafParam<MerkleConfig>,
    pub two_to_one_params: TwoToOneParam<MerkleConfig>,
}

impl<MerkleConfig, PowStrategy> Display for WhirParameters<MerkleConfig, PowStrategy>
where
    MerkleConfig: Config,
{
    fn fmt(&self, f: &mut std::fmt::Formatter<'_>) -> std::fmt::Result {
        writeln!(
            f,
            "Targeting {}-bits of security with {}-bits of PoW - soundness: {:?}",
            self.security_level, self.pow_bits, self.soundness_type
        )?;
        writeln!(
            f,
            "Starting rate: 2^-{}, folding_factor: {:?}, fold_opt_type: {}",
            self.starting_log_inv_rate, self.folding_factor, self.fold_optimisation,
        )
    }
}<|MERGE_RESOLUTION|>--- conflicted
+++ resolved
@@ -28,22 +28,11 @@
     type Err = String;
 
     fn from_str(s: &str) -> Result<Self, Self::Err> {
-<<<<<<< HEAD
         match s {
             "ProvableList" => Ok(Self::ProvableList),
             "ConjectureList" => Ok(Self::ConjectureList),
             "UniqueDecoding" => Ok(Self::UniqueDecoding),
             _ => Err(format!("Invalid soundness specification: {s}")),
-=======
-        if s == "ProvableList" {
-            Ok(Self::ProvableList)
-        } else if s == "ConjectureList" {
-            Ok(Self::ConjectureList)
-        } else if s == "UniqueDecoding" {
-            Ok(Self::UniqueDecoding)
-        } else {
-            Err(format!("Invalid soundness specification: {s}"))
->>>>>>> 5d9bb74f
         }
     }
 }
@@ -79,19 +68,10 @@
     type Err = String;
 
     fn from_str(s: &str) -> Result<Self, Self::Err> {
-<<<<<<< HEAD
         match s {
             "Naive" => Ok(Self::Naive),
             "ProverHelps" => Ok(Self::ProverHelps),
             _ => Err(format!("Invalid fold type specification: {s}")),
-=======
-        if s == "Naive" {
-            Ok(Self::Naive)
-        } else if s == "ProverHelps" {
-            Ok(Self::ProverHelps)
-        } else {
-            Err(format!("Invalid fold type specification: {s}"))
->>>>>>> 5d9bb74f
         }
     }
 }
