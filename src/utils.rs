use ark_ff::Field;

// TODO(Gotti): n_bits is a misnomer if base > 2. Should be n_limbs or sth.
// Also, should the behaviour for value >= base^n_bits be specified as part of the API or asserted not to happen?
// Currently, we compute the decomposition of value % (base^n_bits).

/// Decomposes `value` into its base-`base` representation with `n_bits` digits.
/// The result follows big-endian order:
/// ```ignore
/// value = v[0] * base^(n_bits-1) + v[1] * base^(n_bits-2) + ... + v[n_bits-1] * 1
/// ```
/// where each `v[i]` is in `0..base`. Always returns exactly `n_bits` digits (padded with 0).
pub fn base_decomposition(mut value: usize, base: u8, n_bits: usize) -> Vec<u8> {
    debug_assert!(base > 1, "Base must be at least 2");

    // Preallocate a vector with zeroes, ensuring it's exactly `n_bits` long
    let mut result = vec![0u8; n_bits];

    // Compute the decomposition in reverse order (avoids shifting later)
    for digit in result.iter_mut().rev() {
        *digit = (value % (base as usize)) as u8;
        value /= base as usize;
    }

    result
}

// Gotti: Consider renaming this function. The name sounds like it's a PRG.
// TODO (Gotti): Check that ordering is actually correct at point of use (everything else is big-endian).

/// Generates a sequence of powers of `base`, starting from `1`.
///
/// This function returns a vector containing the sequence:
/// `[1, base, base^2, base^3, ..., base^(len-1)]`
pub fn expand_randomness<F: Field>(base: F, len: usize) -> Vec<F> {
    let mut res = Vec::with_capacity(len);
    let mut acc = F::ONE;
    for _ in 0..len {
        res.push(acc);
        acc *= base;
    }
    res
}

<<<<<<< HEAD
/// Deduplicates AND orders a vector
pub fn dedup<T: Ord>(v: impl IntoIterator<Item = T>) -> Vec<T> {
    Vec::from_iter(BTreeSet::from_iter(v))
=======
// FIXME(Gotti): comment does not match what function does (due to mismatch between folding_factor and folding_factor_exp)
// Also, k should be defined: k = evals.len() / 2^{folding_factor}, I guess.

/// Stacks evaluations by grouping them into cosets and transposing in-place.
///
/// Given `evals[i] = f(ω^i)`, reorganizes values into `2^folding_factor` cosets.
/// The transformation follows:
///
/// ```ignore
/// stacked[i, j] = f(ω^(i + j * (N / 2^folding_factor)))
/// ```
///
/// The input length must be a multiple of `2^folding_factor`.
pub fn stack_evaluations<F: Field>(mut evals: Vec<F>, folding_factor: usize) -> Vec<F> {
    let folding_factor_exp = 1 << folding_factor;
    assert!(evals.len() % folding_factor_exp == 0);
    let size_of_new_domain = evals.len() / folding_factor_exp;

    // Interpret evals as (folding_factor_exp x size_of_new_domain)-matrix and transpose in-place
    transpose(&mut evals, folding_factor_exp, size_of_new_domain);
    evals
>>>>>>> 84f88b0b
}

// Evaluate the eq function on for a given point on the hypercube, and add
// the result multiplied by the scalar to the output.
#[cfg(not(feature = "parallel"))]
fn eval_eq<F: Field>(eval: &[F], out: &mut [F], scalar: F) {
    debug_assert_eq!(out.len(), 1 << eval.len());
    if let Some((&x, tail)) = eval.split_first() {
        let (low, high) = out.split_at_mut(out.len() / 2);
        let s1 = scalar * x;
        let s0 = scalar - s1;
        eval_eq(tail, low, s0);
        eval_eq(tail, high, s1);
    } else {
        out[0] += scalar;
    }
}

/// Computes the equality polynomial evaluations efficiently.
///
/// Given an evaluation point vector `eval`, the function computes
/// the equality polynomial recursively using the formula:
///
/// ```text
/// eq(X) = ∏ (1 - X_i + 2X_i z_i)
/// ```
///
/// where `z_i` are the constraint points.
#[cfg(feature = "parallel")]
pub(crate) fn eval_eq<F: Field>(eval: &[F], out: &mut [F], scalar: F) {
    use rayon::join;

    const PARALLEL_THRESHOLD: usize = 10;
    // Ensure that the output buffer size is correct:
    // It should be of size `2^n`, where `n` is the number of variables.
    debug_assert_eq!(out.len(), 1 << eval.len());

    // Base case: When there are no more variables to process, update the final value.
    if let Some((&x, tail)) = eval.split_first() {
        // Divide the output buffer into two halves: one for `X_i = 0` and one for `X_i = 1`
        let (low, high) = out.split_at_mut(out.len() / 2);

        // Compute weight updates for the two branches:
        // - `s0` corresponds to the case when `X_i = 0`
        // - `s1` corresponds to the case when `X_i = 1`
        //
        // Mathematically, this follows the recurrence:
        // ```text
        // eq_{X1, ..., Xn}(X) = (1 - X_1) * eq_{X2, ..., Xn}(X) + X_1 * eq_{X2, ..., Xn}(X)
        // ```
        let s1 = scalar * x; // Contribution when `X_i = 1`
        let s0 = scalar - s1; // Contribution when `X_i = 0`

        // Use parallel execution if the number of remaining variables is large.
        if tail.len() > PARALLEL_THRESHOLD {
            join(|| eval_eq(tail, low, s0), || eval_eq(tail, high, s1));
        } else {
            eval_eq(tail, low, s0);
            eval_eq(tail, high, s1);
        }
    } else {
        // Leaf case: Add the accumulated scalar to the final output slot.
        out[0] += scalar;
    }
}

#[cfg(test)]
mod tests {
<<<<<<< HEAD
=======
    use super::*;
>>>>>>> 84f88b0b
    use crate::{
        crypto::fields::Field64,
        poly_utils::{
            lagrange_iterator::LagrangePolynomialIterator, multilinear::MultilinearPoint,
        },
    };
    use ark_ff::AdditiveGroup;
    use ark_ff::Field;

    #[test]
    fn test_base_decomposition_binary() {
        // Base-2 decomposition (big-endian, padded to n_bits)
        // 11 in binary (6-bit representation): 001011
        assert_eq!(base_decomposition(0b1011, 2, 6), vec![0, 0, 1, 0, 1, 1]);

        // 5 in binary (4-bit representation): 0101
        assert_eq!(base_decomposition(5, 2, 4), vec![0, 1, 0, 1]);

        // 10 in binary (4-bit representation): 1010
        assert_eq!(base_decomposition(10, 2, 4), vec![1, 0, 1, 0]);

        // 0 in binary (4-bit representation): 0000
        assert_eq!(base_decomposition(0, 2, 4), vec![0, 0, 0, 0]);
    }

    #[test]
    fn test_base_decomposition_ternary() {
        // Base-3 decomposition (big-endian, padded to n_bits)
        // 15 in base-3 (3-digit representation): 120
        // Computation:
        // 15 / 3 = 5 remainder 0
        // 5 / 3  = 1 remainder 2
        // 1 / 3  = 0 remainder 1
        // Result = [1, 2, 0]
        assert_eq!(base_decomposition(15, 3, 3), vec![1, 2, 0]);

        // 8 in base-3 (4-digit representation): 0022
        // Computation:
        // 8 / 3 = 2 remainder 2
        // 2 / 3 = 0 remainder 2
        // Result = [0, 0, 2, 2] (padded to 4 bits)
        assert_eq!(base_decomposition(8, 3, 4), vec![0, 0, 2, 2]);
    }

    #[test]
    fn test_base_decomposition_large_values() {
        // Base-5 decomposition (4-digit representation of 123)
        // Computation:
        // 123 / 5 = 24 remainder 3
        // 24 / 5  = 4 remainder 4
        // 4 / 5   = 0 remainder 4
        // Result = [0, 4, 4, 3] (padded to 4 bits)
        assert_eq!(base_decomposition(123, 5, 4), vec![0, 4, 4, 3]);

        // Base-7 decomposition (5-digit representation of 100)
        // Computation:
        // 100 / 7 = 14 remainder 2
        // 14 / 7  = 2 remainder 0
        // 2 / 7   = 0 remainder 2
        // Result = [0, 0, 2, 0, 2] (padded to 5 bits)
        assert_eq!(base_decomposition(100, 7, 5), vec![0, 0, 2, 0, 2]);
    }

    #[test]
    fn test_base_decomposition_padding() {
        // Ensure correct padding when value is smaller than max base^n_bits
        // Base-4 decomposition (5 in base-4 with 5-bit representation)
        // 5 in base-4: 11 → padded to [0, 0, 0, 1, 1]
        assert_eq!(base_decomposition(5, 4, 5), vec![0, 0, 0, 1, 1]);

        // 2 in base-3 (4-bit representation): 0002
        assert_eq!(base_decomposition(2, 3, 4), vec![0, 0, 0, 2]);

        // 0 in base-5 (4-bit representation): 0000
        assert_eq!(base_decomposition(0, 5, 4), vec![0, 0, 0, 0]);
    }

    #[test]
    fn test_base_decomposition_edge_cases() {
        // Edge case: Maximum value within n_bits range
        // Base-2 decomposition of 15 in 4-bit representation: 1111
        assert_eq!(base_decomposition(15, 2, 4), vec![1, 1, 1, 1]);

        // Edge case: Maximum value within n_bits range for base-3
        // Base-3 decomposition of 26 in 3-bit representation (26 mod 3^3)
        // 26 in base-3: 222 → padded to 3 bits
        assert_eq!(base_decomposition(26, 3, 3), vec![2, 2, 2]);

        // Edge case: Maximum value that can fit in n_bits
        // Base-4 decomposition of 63 in 3-bit representation (63 mod 4^3)
        // 63 in base-4: 333 → padded to 3 bits
        assert_eq!(base_decomposition(63, 4, 3), vec![3, 3, 3]);
    }

    #[test]
    fn test_base_decomposition_truncation_behavior() {
        // Ensure truncation when value exceeds `base^n_bits`
        // (Undocumented but current behavior: computes modulo base^n_bits)
        //
        // Base-3 decomposition of (15 + 81) with 3-bit representation
        // (15 + 81) = 96, which is equivalent to (15 mod 27) = 15
        // 15 in base-3: 120
        assert_eq!(base_decomposition(15 + 81, 3, 3), vec![1, 2, 0]);

        // Base-2 decomposition of (20 + 16) with 4-bit representation
        // (20 + 16) = 36, which is equivalent to (20 mod 16) = 4
        // 4 in base-2: 0100
        assert_eq!(base_decomposition(20 + 16, 2, 4), vec![0, 1, 0, 0]);
    }

    #[test]
    #[should_panic]
    fn test_base_decomposition_invalid_base() {
        // Base cannot be 0 or 1 (should panic)
        base_decomposition(10, 0, 5);
    }

    #[test]
    fn test_eval_eq() {
        let eval = vec![Field64::from(3), Field64::from(5)];
        let mut out = vec![Field64::ZERO; 4];
        eval_eq(&eval, &mut out, Field64::ONE);

        let point = MultilinearPoint(eval);
        let mut expected = vec![Field64::ZERO; 4];
        for (prefix, lag) in LagrangePolynomialIterator::from(&point) {
            expected[prefix.0] = lag;
        }

        assert_eq!(&out, &expected);
    }

    #[test]
    fn test_expand_randomness_basic() {
        // Test with base = 2 and length = 5
        let base = Field64::from(2);
        let len = 5;

        let expected = vec![
            Field64::ONE,
            Field64::from(2),
            Field64::from(4),
            Field64::from(8),
            Field64::from(16),
        ];

        assert_eq!(expand_randomness(base, len), expected);
    }

    #[test]
    fn test_expand_randomness_zero_length() {
        // If len = 0, should return an empty vector
        let base = Field64::from(3);
        assert!(expand_randomness(base, 0).is_empty());
    }

    #[test]
    fn test_expand_randomness_one_length() {
        // If len = 1, should return [1]
        let base = Field64::from(5);
        assert_eq!(expand_randomness(base, 1), vec![Field64::ONE]);
    }

    #[test]
    fn test_expand_randomness_large_base() {
        // Test with a large base value
        let base = Field64::from(10);
        let len = 4;

        let expected = vec![
            Field64::ONE,
            Field64::from(10),
            Field64::from(100),
            Field64::from(1000),
        ];

        assert_eq!(expand_randomness(base, len), expected);
    }

    #[test]
    fn test_expand_randomness_identity_case() {
        // If base = 1, all values should be 1
        let base = Field64::ONE;
        let len = 6;

        let expected = vec![Field64::ONE; len];
        assert_eq!(expand_randomness(base, len), expected);
    }

    #[test]
    fn test_expand_randomness_zero_base() {
        // If base = 0, all values after the first should be 0
        let base = Field64::ZERO;
        let len = 5;

        let expected = vec![
            Field64::ONE,
            Field64::ZERO,
            Field64::ZERO,
            Field64::ZERO,
            Field64::ZERO,
        ];
        assert_eq!(expand_randomness(base, len), expected);
    }

    #[test]
    fn test_expand_randomness_negative_base() {
        // Test with base = -1, which should alternate between 1 and -1
        let base = -Field64::ONE;
        let len = 6;

        let expected = vec![
            Field64::ONE,
            -Field64::ONE,
            Field64::ONE,
            -Field64::ONE,
            Field64::ONE,
            -Field64::ONE,
        ];

        assert_eq!(expand_randomness(base, len), expected);
    }
}<|MERGE_RESOLUTION|>--- conflicted
+++ resolved
@@ -42,11 +42,6 @@
     res
 }
 
-<<<<<<< HEAD
-/// Deduplicates AND orders a vector
-pub fn dedup<T: Ord>(v: impl IntoIterator<Item = T>) -> Vec<T> {
-    Vec::from_iter(BTreeSet::from_iter(v))
-=======
 // FIXME(Gotti): comment does not match what function does (due to mismatch between folding_factor and folding_factor_exp)
 // Also, k should be defined: k = evals.len() / 2^{folding_factor}, I guess.
 
@@ -68,7 +63,6 @@
     // Interpret evals as (folding_factor_exp x size_of_new_domain)-matrix and transpose in-place
     transpose(&mut evals, folding_factor_exp, size_of_new_domain);
     evals
->>>>>>> 84f88b0b
 }
 
 // Evaluate the eq function on for a given point on the hypercube, and add
@@ -137,10 +131,7 @@
 
 #[cfg(test)]
 mod tests {
-<<<<<<< HEAD
-=======
     use super::*;
->>>>>>> 84f88b0b
     use crate::{
         crypto::fields::Field64,
         poly_utils::{
