--- conflicted
+++ resolved
@@ -3,7 +3,15 @@
 // TODO(Gotti): n_bits is a misnomer if base > 2. Should be n_limbs or sth.
 // Also, should the behaviour for value >= base^n_bits be specified as part of the API or asserted not to happen?
 // Currently, we compute the decomposition of value % (base^n_bits).
-
+pub fn to_binary(value: usize, n_bits: usize) -> Vec<bool> {
+    // Ensure that n is within the bounds of the input integer type
+    assert!(n_bits <= usize::BITS as usize);
+    let mut result = vec![false; n_bits];
+    for i in 0..n_bits {
+        result[n_bits - 1 - i] = (value & (1 << i)) != 0;
+    }
+    result
+}
 /// Decomposes `value` into its base-`base` representation with `n_bits` digits.
 /// The result follows big-endian order:
 /// ```ignore
@@ -33,7 +41,6 @@
 /// This function returns a vector containing the sequence:
 /// `[1, base, base^2, base^3, ..., base^(len-1)]`
 pub fn expand_randomness<F: Field>(base: F, len: usize) -> Vec<F> {
-<<<<<<< HEAD
     return std::iter::successors(Some(F::ONE), |&prev| Some(base * prev))
         .take(len)
         .collect();
@@ -45,15 +52,6 @@
     vec.sort_unstable();
     vec.dedup();
     vec
-}
-=======
-    let mut res = Vec::with_capacity(len);
-    let mut acc = F::ONE;
-    for _ in 0..len {
-        res.push(acc);
-        acc *= base;
-    }
-    res
 }
 
 // FIXME(Gotti): comment does not match what function does (due to mismatch between folding_factor and folding_factor_exp)
@@ -82,7 +80,6 @@
     if let Some((&x, tail)) = eval.split_first() {
         // Divide the output buffer into two halves: one for `X_i = 0` and one for `X_i = 1`
         let (low, high) = out.split_at_mut(out.len() / 2);
->>>>>>> 61b3de88
 
         // Compute weight updates for the two branches:
         // - `s0` corresponds to the case when `X_i = 0`
