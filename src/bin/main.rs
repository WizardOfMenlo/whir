use std::time::Instant;

use ark_crypto_primitives::{
    crh::{CRHScheme, TwoToOneCRHScheme},
    merkle_tree::Config,
};
use ark_ff::FftField;
use ark_serialize::CanonicalSerialize;
use nimue::{Arthur, DefaultHash, IOPattern, Merlin};
use whir::{
    cmdline_utils::{AvailableFields, AvailableMerkle, WhirType}, crypto::{
        fields,
        merkle_tree::{self, HashCounter},
<<<<<<< HEAD
    }, parameters::*, poly_utils::{coeffs::CoefficientList, evals::EvaluationsList, MultilinearPoint}, whir::statement::{Statement, StatementVerifier, Weights}
=======
    },
    parameters::*,
    poly_utils::{coeffs::CoefficientList, multilinear::MultilinearPoint},
    whir::Statement,
>>>>>>> 74733635
};

use nimue_pow::blake3::Blake3PoW;

use clap::Parser;
use whir::whir::fs_utils::{DigestReader, DigestWriter};
use whir::whir::iopattern::DigestIOPattern;

#[derive(Parser, Debug)]
#[command(author, version, about, long_about = None)]
struct Args {
    #[arg(short = 't', long = "type", default_value = "PCS")]
    protocol_type: WhirType,

    #[arg(short = 'l', long, default_value = "100")]
    security_level: usize,

    #[arg(short = 'p', long)]
    pow_bits: Option<usize>,

    #[arg(short = 'd', long, default_value = "20")]
    num_variables: usize,

    #[arg(short = 'e', long = "evaluations", default_value = "1")]
    num_evaluations: usize,

    #[arg(long = "linear_constraints", default_value = "0")]
    num_linear_constraints: usize,

    #[arg(short = 'r', long, default_value = "1")]
    rate: usize,

    #[arg(long = "reps", default_value = "1000")]
    verifier_repetitions: usize,

    #[arg(short = 'i', long = "initfold", default_value = "4")]
    first_round_folding_factor: usize,

    #[arg(short = 'k', long = "fold", default_value = "4")]
    folding_factor: usize,

    #[arg(long = "sec", default_value = "ConjectureList")]
    soundness_type: SoundnessType,

    #[arg(long = "fold_type", default_value = "ProverHelps")]
    fold_optimisation: FoldType,

    #[arg(short = 'f', long = "field", default_value = "Goldilocks2")]
    field: AvailableFields,

    #[arg(long = "hash", default_value = "Blake3")]
    merkle_tree: AvailableMerkle,
}

type PowStrategy = Blake3PoW;

fn main() {
    let mut args = Args::parse();
    let field = args.field;
    let merkle = args.merkle_tree;

    if args.pow_bits.is_none() {
        args.pow_bits = Some(default_max_pow(args.num_variables, args.rate));
    }

    let mut rng = ark_std::test_rng();

    match (field, merkle) {
        (AvailableFields::Goldilocks1, AvailableMerkle::Blake3) => {
            use fields::Field64 as F;
            use merkle_tree::blake3 as mt;

            let (leaf_hash_params, two_to_one_params) = mt::default_config::<F>(&mut rng);
            run_whir::<F, mt::MerkleTreeParams<F>>(args, leaf_hash_params, two_to_one_params);
        }

        (AvailableFields::Goldilocks1, AvailableMerkle::Keccak256) => {
            use fields::Field64 as F;
            use merkle_tree::keccak as mt;

            let (leaf_hash_params, two_to_one_params) = mt::default_config::<F>(&mut rng);
            run_whir::<F, mt::MerkleTreeParams<F>>(args, leaf_hash_params, two_to_one_params);
        }

        (AvailableFields::Goldilocks2, AvailableMerkle::Blake3) => {
            use fields::Field64_2 as F;
            use merkle_tree::blake3 as mt;

            let (leaf_hash_params, two_to_one_params) = mt::default_config::<F>(&mut rng);
            run_whir::<F, mt::MerkleTreeParams<F>>(args, leaf_hash_params, two_to_one_params);
        }

        (AvailableFields::Goldilocks2, AvailableMerkle::Keccak256) => {
            use fields::Field64_2 as F;
            use merkle_tree::keccak as mt;

            let (leaf_hash_params, two_to_one_params) = mt::default_config::<F>(&mut rng);
            run_whir::<F, mt::MerkleTreeParams<F>>(args, leaf_hash_params, two_to_one_params);
        }

        (AvailableFields::Goldilocks3, AvailableMerkle::Blake3) => {
            use fields::Field64_3 as F;
            use merkle_tree::blake3 as mt;

            let (leaf_hash_params, two_to_one_params) = mt::default_config::<F>(&mut rng);
            run_whir::<F, mt::MerkleTreeParams<F>>(args, leaf_hash_params, two_to_one_params);
        }

        (AvailableFields::Goldilocks3, AvailableMerkle::Keccak256) => {
            use fields::Field64_3 as F;
            use merkle_tree::keccak as mt;

            let (leaf_hash_params, two_to_one_params) = mt::default_config::<F>(&mut rng);
            run_whir::<F, mt::MerkleTreeParams<F>>(args, leaf_hash_params, two_to_one_params);
        }

        (AvailableFields::Field128, AvailableMerkle::Blake3) => {
            use fields::Field128 as F;
            use merkle_tree::blake3 as mt;

            let (leaf_hash_params, two_to_one_params) = mt::default_config::<F>(&mut rng);
            run_whir::<F, mt::MerkleTreeParams<F>>(args, leaf_hash_params, two_to_one_params);
        }

        (AvailableFields::Field128, AvailableMerkle::Keccak256) => {
            use fields::Field128 as F;
            use merkle_tree::keccak as mt;

            let (leaf_hash_params, two_to_one_params) = mt::default_config::<F>(&mut rng);
            run_whir::<F, mt::MerkleTreeParams<F>>(args, leaf_hash_params, two_to_one_params);
        }

        (AvailableFields::Field192, AvailableMerkle::Blake3) => {
            use fields::Field192 as F;
            use merkle_tree::blake3 as mt;

            let (leaf_hash_params, two_to_one_params) = mt::default_config::<F>(&mut rng);
            run_whir::<F, mt::MerkleTreeParams<F>>(args, leaf_hash_params, two_to_one_params);
        }

        (AvailableFields::Field192, AvailableMerkle::Keccak256) => {
            use fields::Field192 as F;
            use merkle_tree::keccak as mt;

            let (leaf_hash_params, two_to_one_params) = mt::default_config::<F>(&mut rng);
            run_whir::<F, mt::MerkleTreeParams<F>>(args, leaf_hash_params, two_to_one_params);
        }

        (AvailableFields::Field256, AvailableMerkle::Blake3) => {
            use fields::Field256 as F;
            use merkle_tree::blake3 as mt;

            let (leaf_hash_params, two_to_one_params) = mt::default_config::<F>(&mut rng);
            run_whir::<F, mt::MerkleTreeParams<F>>(args, leaf_hash_params, two_to_one_params);
        }

        (AvailableFields::Field256, AvailableMerkle::Keccak256) => {
            use fields::Field256 as F;
            use merkle_tree::keccak as mt;

            let (leaf_hash_params, two_to_one_params) = mt::default_config::<F>(&mut rng);
            run_whir::<F, mt::MerkleTreeParams<F>>(args, leaf_hash_params, two_to_one_params);
        }
    }
}

fn run_whir<F, MerkleConfig>(
    args: Args,
    leaf_hash_params: <<MerkleConfig as Config>::LeafHash as CRHScheme>::Parameters,
    two_to_one_params: <<MerkleConfig as Config>::TwoToOneHash as TwoToOneCRHScheme>::Parameters,
) where
    F: FftField + CanonicalSerialize,
    MerkleConfig: Config<Leaf = [F]> + Clone,
    MerkleConfig::InnerDigest: AsRef<[u8]> + From<[u8; 32]>,
    IOPattern: DigestIOPattern<MerkleConfig>,
    Merlin: DigestWriter<MerkleConfig>,
    for<'a> Arthur<'a>: DigestReader<MerkleConfig>,
{
    match args.protocol_type {
        WhirType::PCS => run_whir_pcs::<F, MerkleConfig>(args, leaf_hash_params, two_to_one_params),
        WhirType::LDT => {
            run_whir_as_ldt::<F, MerkleConfig>(args, leaf_hash_params, two_to_one_params);
        }
    }
}

fn run_whir_as_ldt<F, MerkleConfig>(
    args: Args,
    leaf_hash_params: <<MerkleConfig as Config>::LeafHash as CRHScheme>::Parameters,
    two_to_one_params: <<MerkleConfig as Config>::TwoToOneHash as TwoToOneCRHScheme>::Parameters,
) where
    F: FftField + CanonicalSerialize,
    MerkleConfig: Config<Leaf = [F]> + Clone,
    MerkleConfig::InnerDigest: AsRef<[u8]> + From<[u8; 32]>,
    IOPattern: DigestIOPattern<MerkleConfig>,
    Merlin: DigestWriter<MerkleConfig>,
    for<'a> Arthur<'a>: DigestReader<MerkleConfig>,
{
    use whir::whir::{
        committer::Committer, iopattern::WhirIOPattern, parameters::WhirConfig, prover::Prover,
        verifier::Verifier,
    };

    // Runs as a LDT
    let security_level = args.security_level;
    let pow_bits = args.pow_bits.unwrap();
    let num_variables = args.num_variables;
    let starting_rate = args.rate;
    let reps = args.verifier_repetitions;
    let first_round_folding_factor = args.first_round_folding_factor;
    let folding_factor = args.folding_factor;
    let fold_optimisation = args.fold_optimisation;
    let soundness_type = args.soundness_type;

    if args.num_evaluations > 1 {
        println!("Warning: running as LDT but a number of evaluations to be proven was specified.");
    }

    let num_coeffs = 1 << num_variables;

    let mv_params = MultivariateParameters::<F>::new(num_variables);

    let whir_params = WhirParameters::<MerkleConfig, PowStrategy> {
        initial_statement: false,
        security_level,
        pow_bits,
        folding_factor: FoldingFactor::ConstantFromSecondRound(
            first_round_folding_factor,
            folding_factor,
        ),
        leaf_hash_params,
        two_to_one_params,
        soundness_type,
        fold_optimisation,
        _pow_parameters: Default::default(),
        starting_log_inv_rate: starting_rate,
    };

    let params = WhirConfig::<F, MerkleConfig, PowStrategy>::new(mv_params, whir_params);

    let io = IOPattern::<DefaultHash>::new("🌪️")
        .commit_statement(&params)
        .add_whir_proof(&params);

    let mut merlin = io.to_merlin();

    println!("=========================================");
    println!("Whir (LDT) 🌪️");
    println!("Field: {:?} and MT: {:?}", args.field, args.merkle_tree);
    println!("{params}");
    if !params.check_pow_bits() {
        println!("WARN: more PoW bits required than what specified.");
    }

    use ark_ff::Field;
    let polynomial = CoefficientList::new(
        (0..num_coeffs)
            .map(<F as Field>::BasePrimeField::from)
            .collect(),
    );

    let whir_prover_time = Instant::now();

    let committer = Committer::new(params.clone());
    let witness = committer.commit(&mut merlin, polynomial).unwrap();

    let prover = Prover(params.clone());

    let statement = Statement::new(num_variables);
    let statement_verifier = StatementVerifier::from_statement(&statement);
    let proof = prover
        .prove(&mut merlin, statement, witness)
        .unwrap();

    dbg!(whir_prover_time.elapsed());

    // Serialize proof
    let transcript = merlin.transcript().to_vec();
    let mut proof_bytes = vec![];
    proof.serialize_compressed(&mut proof_bytes).unwrap();

    let proof_size = transcript.len() + proof_bytes.len();
    dbg!(proof_size);

    // Just not to count that initial inversion (which could be precomputed)
    let verifier = Verifier::new(params);

    HashCounter::reset();
    let whir_verifier_time = Instant::now();
    for _ in 0..reps {
        let mut arthur = io.to_arthur(&transcript);
        verifier
            .verify(&mut arthur, &statement_verifier, &proof)
            .unwrap();
    }
    dbg!(whir_verifier_time.elapsed() / reps as u32);
    dbg!(HashCounter::get() as f64 / reps as f64);
}

fn run_whir_pcs<F, MerkleConfig>(
    args: Args,
    leaf_hash_params: <<MerkleConfig as Config>::LeafHash as CRHScheme>::Parameters,
    two_to_one_params: <<MerkleConfig as Config>::TwoToOneHash as TwoToOneCRHScheme>::Parameters,
) where
    F: FftField + CanonicalSerialize,
    MerkleConfig: Config<Leaf = [F]> + Clone,
    MerkleConfig::InnerDigest: AsRef<[u8]> + From<[u8; 32]>,
    IOPattern: DigestIOPattern<MerkleConfig>,
    Merlin: DigestWriter<MerkleConfig>,
    for<'a> Arthur<'a>: DigestReader<MerkleConfig>,
{
    use whir::whir::{
        committer::Committer, iopattern::WhirIOPattern, parameters::WhirConfig, prover::Prover,
        verifier::Verifier, whir_proof_size, statement::Statement,
    };

    // Runs as a PCS
    let security_level = args.security_level;
    let pow_bits = args.pow_bits.unwrap();
    let num_variables = args.num_variables;
    let starting_rate = args.rate;
    let reps = args.verifier_repetitions;
    let first_round_folding_factor = args.first_round_folding_factor;
    let folding_factor = args.folding_factor;
    let fold_optimisation = args.fold_optimisation;
    let soundness_type = args.soundness_type;
    let num_evaluations = args.num_evaluations;
    let num_linear_constraints = args.num_linear_constraints;

    if num_evaluations == 0 {
        println!("Warning: running as PCS but no evaluations specified.");
    }

    let num_coeffs = 1 << num_variables;

    let mv_params = MultivariateParameters::<F>::new(num_variables);

    let whir_params = WhirParameters::<MerkleConfig, PowStrategy> {
        initial_statement: true,
        security_level,
        pow_bits,
        folding_factor: FoldingFactor::ConstantFromSecondRound(
            first_round_folding_factor,
            folding_factor,
        ),
        leaf_hash_params,
        two_to_one_params,
        soundness_type,
        fold_optimisation,
        _pow_parameters: Default::default(),
        starting_log_inv_rate: starting_rate,
    };

    let params = WhirConfig::<F, MerkleConfig, PowStrategy>::new(mv_params, whir_params);

    let io = IOPattern::<DefaultHash>::new("🌪️")
        .commit_statement(&params)
        .add_whir_proof(&params);

    let mut merlin = io.to_merlin();

    println!("=========================================");
    println!("Whir (PCS) 🌪️");
    println!("Field: {:?} and MT: {:?}", args.field, args.merkle_tree);
    println!("{params}");
    if !params.check_pow_bits() {
        println!("WARN: more PoW bits required than what specified.");
    }

    use ark_ff::Field;
    let polynomial = CoefficientList::new(
        (0..num_coeffs)
            .map(<F as Field>::BasePrimeField::from)
            .collect(),
    );
    let whir_prover_time = Instant::now();

    let committer = Committer::new(params.clone());
    let witness = committer.commit(&mut merlin, polynomial.clone()).unwrap();

    let mut statement: Statement<F> = Statement::<F>::new(num_variables);

    // Evaluation constraint
    let points: Vec<_> = (0..num_evaluations)
    .map(|x| MultilinearPoint(vec![F::from(x as u64); num_variables]))
    .collect();
 
    for point in &points {
        let eval = polynomial.evaluate_at_extension(point);
        let weights = Weights::evaluation(point.clone());
        statement.add_constraint(weights, eval);
    }

    // Linear constraint
    for _ in 0..num_linear_constraints {
        let input = CoefficientList::new(
            (0..num_coeffs)
                .map(F::from)
                .collect(),
        );
        let input : EvaluationsList<F> = input.clone().into();
 
        let linear_claim_weight = Weights::linear(input.clone());
        let poly = EvaluationsList::from(polynomial.clone().to_extension());
        
        let sum = linear_claim_weight.weighted_sum(&poly);
        statement.add_constraint(linear_claim_weight, sum);
    }
    
    
    let prover = Prover(params.clone());

    let proof = prover
        .prove(&mut merlin, statement.clone(), witness)
        .unwrap();

    println!("Prover time: {:.1?}", whir_prover_time.elapsed());
    println!(
        "Proof size: {:.1} KiB",
        whir_proof_size(merlin.transcript(), &proof) as f64 / 1024.0
    );

    let statement_verifier = StatementVerifier::from_statement(&statement);
    // Just not to count that initial inversion (which could be precomputed)
    let verifier = Verifier::new(params);

    HashCounter::reset();
    let whir_verifier_time = Instant::now();
    for _ in 0..reps {
        let mut arthur = io.to_arthur(merlin.transcript());
        verifier.verify(&mut arthur, &statement_verifier, &proof).unwrap();
    }
    println!(
        "Verifier time: {:.1?}",
        whir_verifier_time.elapsed() / reps as u32
    );
    println!(
        "Average hashes: {:.1}k",
        (HashCounter::get() as f64 / reps as f64) / 1000.0
    );
}<|MERGE_RESOLUTION|>--- conflicted
+++ resolved
@@ -11,14 +11,9 @@
     cmdline_utils::{AvailableFields, AvailableMerkle, WhirType}, crypto::{
         fields,
         merkle_tree::{self, HashCounter},
-<<<<<<< HEAD
-    }, parameters::*, poly_utils::{coeffs::CoefficientList, evals::EvaluationsList, MultilinearPoint}, whir::statement::{Statement, StatementVerifier, Weights}
-=======
-    },
-    parameters::*,
-    poly_utils::{coeffs::CoefficientList, multilinear::MultilinearPoint},
-    whir::Statement,
->>>>>>> 74733635
+    }, parameters::*,
+    poly_utils::{coeffs::CoefficientList, evals::EvaluationsList, multilinear::MultilinearPoint}, 
+    whir::statement::{Statement, StatementVerifier, Weights}
 };
 
 use nimue_pow::blake3::Blake3PoW;
