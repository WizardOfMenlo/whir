--- conflicted
+++ resolved
@@ -21,8 +21,8 @@
         },
     },
     parameters::{
-        default_max_pow, FoldType, FoldingFactor, MultivariateParameters, SoundnessType,
-        WhirParameters,
+        default_max_pow, FoldType, FoldingFactor, MultivariateParameters, ProtocolParameters,
+        SoundnessType,
     },
     poly_utils::{coeffs::CoefficientList, evals::EvaluationsList, multilinear::MultilinearPoint},
     whir::{
@@ -251,12 +251,8 @@
 
     let mv_params = MultivariateParameters::<F>::new(num_variables);
 
-<<<<<<< HEAD
     let whir_params = ProtocolParameters::<MerkleConfig, PowStrategy> {
-=======
-    let whir_params = WhirParameters::<MerkleConfig, PowStrategy> {
         initial_statement: false,
->>>>>>> 61b3de88
         security_level,
         pow_bits,
         folding_factor: FoldingFactor::ConstantFromSecondRound(
@@ -377,12 +373,8 @@
 
     let mv_params = MultivariateParameters::<F>::new(num_variables);
 
-<<<<<<< HEAD
     let whir_params = ProtocolParameters::<MerkleConfig, PowStrategy> {
-=======
-    let whir_params = WhirParameters::<MerkleConfig, PowStrategy> {
         initial_statement: true,
->>>>>>> 61b3de88
         security_level,
         pow_bits,
         folding_factor: FoldingFactor::ConstantFromSecondRound(
