[package]
name = "whir"
version = "0.1.0"
edition = "2021"

default-run = "main"
rust-version = "1.83.0"

[lints.clippy]
# all lints that are on by default (correctness, suspicious, style, complexity, perf)
all = { level = "warn", priority = -1 }

# new lints that are still under development
nursery = { level = "warn", priority = -1 }
# avoid lints that are too pedantic
doc_markdown = "allow"

# lints which are rather strict or have occasional false positives
pedantic = { level = "warn", priority = -1 }
# avoid lints that are too pedantic
must_use_candidate = "allow"
cast_possible_truncation = "allow"
cast_precision_loss = "allow"
missing_errors_doc = "allow"
missing_panics_doc = "allow"
default_trait_access = "allow"
module_name_repetitions = "allow"
missing_safety_doc = "allow"
many_single_char_names = "allow"
should_panic_without_expect = "allow"
suboptimal_flops = "allow"
similar_names = "allow"
redundant_closure_for_method_calls = "allow"

[dependencies]
ark-std = { version = "0.5", features = ["std"] }
ark-ff = { version = "0.5", features = ["asm", "std"] }
ark-serialize = "0.5"
ark-crypto-primitives = { version = "0.5", features = ["merkle_tree"] }
ark-poly = "0.5"
blake3 = "1.5.0"
sha3 = "0.10"
rand = "0.8"
clap = { version = "4.4.17", features = ["derive"] }
serde = { version = "1.0", features = ["derive"] }
serde_json = "1.0"
spongefish = { git = "https://github.com/arkworks-rs/spongefish", features = [
    "arkworks-algebra",
] }
spongefish-pow = { git = "https://github.com/arkworks-rs/spongefish" }
rayon = { version = "1.10.0", optional = true }
thiserror = "2.0"
itertools = "0.14"
tracing = { version = "0.1.41", optional = true }

[dev-dependencies]
proptest = "1.0"
divan = { version = "2.10.0", package = "codspeed-divan-compat" }

[profile.release]
debug = true

[features]
default = ["parallel", "batching" ]
parallel = [
    "dep:rayon",
    "ark-poly/parallel",
    "ark-ff/parallel",
    "ark-crypto-primitives/parallel",
]
rayon = ["dep:rayon"]
asm = ["ark-ff/asm"]
<<<<<<< HEAD
batching = []
=======
tracing = ["dep:tracing"]
>>>>>>> b1886034

[[bench]]
name = "expand_from_coeff"
harness = false

[[bench]]
name = "sumcheck"
harness = false<|MERGE_RESOLUTION|>--- conflicted
+++ resolved
@@ -70,11 +70,8 @@
 ]
 rayon = ["dep:rayon"]
 asm = ["ark-ff/asm"]
-<<<<<<< HEAD
 batching = []
-=======
 tracing = ["dep:tracing"]
->>>>>>> b1886034
 
 [[bench]]
 name = "expand_from_coeff"
